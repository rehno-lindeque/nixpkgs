<chapter xmlns="http://docbook.org/ns/docbook"
         xmlns:xlink="http://www.w3.org/1999/xlink"
         xml:id="chap-stdenv">
 <title>The Standard Environment</title>
 <para>
  The standard build environment in the Nix Packages collection provides an
  environment for building Unix packages that does a lot of common build tasks
  automatically. In fact, for Unix packages that use the standard
  <literal>./configure; make; make install</literal> build interface, you
  don’t need to write a build script at all; the standard environment does
  everything automatically. If <literal>stdenv</literal> doesn’t do what you
  need automatically, you can easily customise or override the various build
  phases.
 </para>
 <section xml:id="sec-using-stdenv">
  <title>Using <literal>stdenv</literal></title>

  <para>
   To build a package with the standard environment, you use the function
   <varname>stdenv.mkDerivation</varname>, instead of the primitive built-in
   function <varname>derivation</varname>, e.g.
<programlisting>
stdenv.mkDerivation {
  name = "libfoo-1.2.3";
  src = fetchurl {
    url = http://example.org/libfoo-1.2.3.tar.bz2;
    sha256 = "0x2g1jqygyr5wiwg4ma1nd7w4ydpy82z9gkcv8vh2v8dn3y58v5m";
  };
}</programlisting>
   (<varname>stdenv</varname> needs to be in scope, so if you write this in a
   separate Nix expression from <filename>pkgs/all-packages.nix</filename>, you
   need to pass it as a function argument.) Specifying a
   <varname>name</varname> and a <varname>src</varname> is the absolute minimum
   you need to do. Many packages have dependencies that are not provided in the
   standard environment. It’s usually sufficient to specify those
   dependencies in the <varname>buildInputs</varname> attribute:
<programlisting>
stdenv.mkDerivation {
  name = "libfoo-1.2.3";
  ...
  buildInputs = [libbar perl ncurses];
}</programlisting>
   This attribute ensures that the <filename>bin</filename> subdirectories of
   these packages appear in the <envar>PATH</envar> environment variable during
   the build, that their <filename>include</filename> subdirectories are
   searched by the C compiler, and so on. (See
   <xref linkend="ssec-setup-hooks"/> for details.)
  </para>

  <para>
   Often it is necessary to override or modify some aspect of the build. To
   make this easier, the standard environment breaks the package build into a
   number of <emphasis>phases</emphasis>, all of which can be overridden or
   modified individually: unpacking the sources, applying patches, configuring,
   building, and installing. (There are some others; see
   <xref linkend="sec-stdenv-phases"/>.) For instance, a package that doesn’t
   supply a makefile but instead has to be compiled “manually” could be
   handled like this:
<programlisting>
stdenv.mkDerivation {
  name = "fnord-4.5";
  ...
  buildPhase = ''
    gcc foo.c -o foo
  '';
  installPhase = ''
    mkdir -p $out/bin
    cp foo $out/bin
  '';
}</programlisting>
   (Note the use of <literal>''</literal>-style string literals, which are very
   convenient for large multi-line script fragments because they don’t need
   escaping of <literal>"</literal> and <literal>\</literal>, and because
   indentation is intelligently removed.)
  </para>

  <para>
   There are many other attributes to customise the build. These are listed in
   <xref linkend="ssec-stdenv-attributes"/>.
  </para>

  <para>
   While the standard environment provides a generic builder, you can still
   supply your own build script:
<programlisting>
stdenv.mkDerivation {
  name = "libfoo-1.2.3";
  ...
  builder = ./builder.sh;
}</programlisting>
   where the builder can do anything it wants, but typically starts with
<programlisting>
source $stdenv/setup
</programlisting>
   to let <literal>stdenv</literal> set up the environment (e.g., process the
   <varname>buildInputs</varname>). If you want, you can still use
   <literal>stdenv</literal>’s generic builder:
<programlisting>
source $stdenv/setup

buildPhase() {
  echo "... this is my custom build phase ..."
  gcc foo.c -o foo
}

installPhase() {
  mkdir -p $out/bin
  cp foo $out/bin
}

genericBuild
</programlisting>
  </para>
 </section>
 <section xml:id="sec-tools-of-stdenv">
  <title>Tools provided by <literal>stdenv</literal></title>

  <para>
   The standard environment provides the following packages:
   <itemizedlist>
    <listitem>
     <para>
      The GNU C Compiler, configured with C and C++ support.
     </para>
    </listitem>
    <listitem>
     <para>
      GNU coreutils (contains a few dozen standard Unix commands).
     </para>
    </listitem>
    <listitem>
     <para>
      GNU findutils (contains <command>find</command>).
     </para>
    </listitem>
    <listitem>
     <para>
      GNU diffutils (contains <command>diff</command>, <command>cmp</command>).
     </para>
    </listitem>
    <listitem>
     <para>
      GNU <command>sed</command>.
     </para>
    </listitem>
    <listitem>
     <para>
      GNU <command>grep</command>.
     </para>
    </listitem>
    <listitem>
     <para>
      GNU <command>awk</command>.
     </para>
    </listitem>
    <listitem>
     <para>
      GNU <command>tar</command>.
     </para>
    </listitem>
    <listitem>
     <para>
      <command>gzip</command>, <command>bzip2</command> and
      <command>xz</command>.
     </para>
    </listitem>
    <listitem>
     <para>
      GNU Make. It has been patched to provide <quote>nested</quote> output
      that can be fed into the <command>nix-log2xml</command> command and
      <command>log2html</command> stylesheet to create a structured, readable
      output of the build steps performed by Make.
     </para>
    </listitem>
    <listitem>
     <para>
      Bash. This is the shell used for all builders in the Nix Packages
      collection. Not using <command>/bin/sh</command> removes a large source
      of portability problems.
     </para>
    </listitem>
    <listitem>
     <para>
      The <command>patch</command> command.
     </para>
    </listitem>
   </itemizedlist>
  </para>

  <para>
   On Linux, <literal>stdenv</literal> also includes the
   <command>patchelf</command> utility.
  </para>
 </section>
 <section xml:id="ssec-stdenv-dependencies">
  <title>Specifying dependencies</title>

  <para>
   As described in the Nix manual, almost any <filename>*.drv</filename> store
   path in a derivation's attribute set will induce a dependency on that
   derivation. <varname>mkDerivation</varname>, however, takes a few attributes
   intended to, between them, include all the dependencies of a package. This
   is done both for structure and consistency, but also so that certain other
   setup can take place. For example, certain dependencies need their bin
   directories added to the <envar>PATH</envar>. That is built-in, but other
   setup is done via a pluggable mechanism that works in conjunction with these
   dependency attributes. See <xref linkend="ssec-setup-hooks"/> for details.
  </para>

  <para>
   Dependencies can be broken down along three axes: their host and target
   platforms relative to the new derivation's, and whether they are propagated.
   The platform distinctions are motivated by cross compilation; see
   <xref linkend="chap-cross"/> for exactly what each platform means.
   <footnote>
    <para>
     The build platform is ignored because it is a mere implementation detail
     of the package satisfying the dependency: As a general programming
     principle, dependencies are always <emphasis>specified</emphasis> as
     interfaces, not concrete implementation.
    </para>
   </footnote>
   But even if one is not cross compiling, the platforms imply whether or not
   the dependency is needed at run-time or build-time, a concept that makes
   perfect sense outside of cross compilation. For now, the run-time/build-time
   distinction is just a hint for mental clarity, but in the future it perhaps
   could be enforced.
  </para>

  <para>
   The extension of <envar>PATH</envar> with dependencies, alluded to above,
   proceeds according to the relative platforms alone. The process is carried
   out only for dependencies whose host platform matches the new derivation's
   build platform–i.e. which run on the platform where the new derivation
   will be built.
   <footnote>
    <para>
     Currently, that means for native builds all dependencies are put on the
     <envar>PATH</envar>. But in the future that may not be the case for sake
     of matching cross: the platforms would be assumed to be unique for native
     and cross builds alike, so only the <varname>depsBuild*</varname> and
     <varname>nativeBuildDependencies</varname> dependencies would affect the
     <envar>PATH</envar>.
    </para>
   </footnote>
   For each dependency <replaceable>dep</replaceable> of those dependencies,
   <filename><replaceable>dep</replaceable>/bin</filename>, if present, is
   added to the <envar>PATH</envar> environment variable.
  </para>

  <para>
   The dependency is propagated when it forces some of its other-transitive
   (non-immediate) downstream dependencies to also take it on as an immediate
   dependency. Nix itself already takes a package's transitive dependencies
   into account, but this propagation ensures nixpkgs-specific infrastructure
   like setup hooks (mentioned above) also are run as if the propagated
   dependency.
  </para>

  <para>
   It is important to note dependencies are not necessary propagated as the
   same sort of dependency that they were before, but rather as the
   corresponding sort so that the platform rules still line up. The exact rules
   for dependency propagation can be given by assigning each sort of dependency
   two integers based one how it's host and target platforms are offset from
   the depending derivation's platforms. Those offsets are given are given
   below in the descriptions of each dependency list attribute.
   Algorithmically, we traverse propagated inputs, accumulating every
   propagated dep's propagated deps and adjusting them to account for the
   "shift in perspective" described by the current dep's platform offsets. This
   results in sort a transitive closure of the dependency relation, with the
   offsets being approximately summed when two dependency links are combined.
   We also prune transitive deps whose combined offsets go out-of-bounds, which
   can be viewed as a filter over that transitive closure removing dependencies
   that are blatantly absurd.
  </para>

  <para>
   We can define the process precisely with
   <link xlink:href="https://en.wikipedia.org/wiki/Natural_deduction">Natural
   Deduction</link> using the inference rules. This probably seems a bit
   obtuse, but so is the bash code that actually implements it!
   <footnote>
    <para>
     The <function>findInputs</function> function, currently residing in
     <filename>pkgs/stdenv/generic/setup.sh</filename>, implements the
     propagation logic.
    </para>
   </footnote>
   They're confusing in very different ways so...hopefully if something doesn't
   make sense in one presentation, it does in the other!
<programlisting>
let mapOffset(h, t, i) = i + (if i &lt;= 0 then h else t - 1)

propagated-dep(h0, t0, A, B)
propagated-dep(h1, t1, B, C)
h0 + h1 in {-1, 0, 1}
h0 + t1 in {-1, 0, 1}
-------------------------------------- Transitive property
propagated-dep(mapOffset(h0, t0, h1),
               mapOffset(h0, t0, t1),
               A, C)</programlisting>
<programlisting>
let mapOffset(h, t, i) = i + (if i &lt;= 0 then h else t - 1)

dep(h0, _, A, B)
propagated-dep(h1, t1, B, C)
h0 + h1 in {-1, 0, 1}
h0 + t1 in {-1, 0, -1}
-------------------------------------- Take immediate deps' propagated deps
propagated-dep(mapOffset(h0, t0, h1),
               mapOffset(h0, t0, t1),
               A, C)</programlisting>
<programlisting>
propagated-dep(h, t, A, B)
-------------------------------------- Propagated deps count as deps
dep(h, t, A, B)</programlisting>
   Some explanation of this monstrosity is in order. In the common case, the
   target offset of a dependency is the successor to the target offset:
   <literal>t = h + 1</literal>. That means that:
<programlisting>
let f(h, t, i) = i + (if i &lt;= 0 then h else t - 1)
let f(h, h + 1, i) = i + (if i &lt;= 0 then h else (h + 1) - 1)
let f(h, h + 1, i) = i + (if i &lt;= 0 then h else h)
let f(h, h + 1, i) = i + h
  </programlisting>
   This is where the "sum-like" comes from above: We can just sum all the host
   offset to get the host offset of the transitive dependency. The target
   offset is the transitive dep is simply the host offset + 1, just as it was
   with the dependencies composed to make this transitive one; it can be
   ignored as it doesn't add any new information.
  </para>

  <para>
   Because of the bounds checks, the uncommon cases are <literal>h =
   t</literal> and <literal>h + 2 = t</literal>. In the former case, the
   motivation for <function>mapOffset</function> is that since its host and
   target platforms are the same, no transitive dep of it should be able to
   "discover" an offset greater than its reduced target offsets.
   <function>mapOffset</function> effectively "squashes" all its transitive
   dependencies' offsets so that none will ever be greater than the target
   offset of the original <literal>h = t</literal> package. In the other case,
   <literal>h + 1</literal> is skipped over between the host and target
   offsets. Instead of squashing the offsets, we need to "rip" them apart so no
   transitive dependencies' offset is that one.
  </para>

  <para>
   Overall, the unifying theme here is that propagation shouldn't be
   introducing transitive dependencies involving platforms the needing package
   is unaware of. The offset bounds checking and definition of
   <function>mapOffset</function> together ensure that this is the case.
   Discovering a new offset is discovering a new platform, and since those
   platforms weren't in the derivation "spec" of the needing package, they
   cannot be relevant. From a capability perspective, we can imagine that the
   host and target platforms of a package are the capabilities a package
   requires, and the depending package must provide the capability to the
   dependency.
  </para>

  <variablelist>
   <title>Variables specifying dependencies</title>
   <varlistentry>
    <term><varname>depsBuildBuild</varname>
    </term>
    <listitem>
     <para>
      A list of dependencies whose host and target platforms are the new
      derivation's build platform. This means a <literal>-1</literal> host and
      <literal>-1</literal> target offset from the new derivation's platforms.
      They are programs/libraries used at build time that furthermore produce
      programs/libraries also used at build time. If the dependency doesn't
      care about the target platform (i.e. isn't a compiler or similar tool),
      put it in <varname>nativeBuildInputs</varname>instead. The most common
      use for this <literal>buildPackages.stdenv.cc</literal>, the default C
      compiler for this role. That example crops up more than one might think
      in old commonly used C libraries.
     </para>
     <para>
      Since these packages are able to be run at build time, that are always
      added to the <envar>PATH</envar>, as described above. But since these
      packages are only guaranteed to be able to run then, they shouldn't
      persist as run-time dependencies. This isn't currently enforced, but
      could be in the future.
     </para>
    </listitem>
   </varlistentry>
   <varlistentry>
    <term><varname>nativeBuildInputs</varname>
    </term>
    <listitem>
     <para>
      A list of dependencies whose host platform is the new derivation's build
      platform, and target platform is the new derivation's host platform. This
      means a <literal>-1</literal> host offset and <literal>0</literal> target
      offset from the new derivation's platforms. They are programs/libraries
      used at build time that, if they are a compiler or similar tool, produce
      code to run at run time—i.e. tools used to build the new derivation. If
      the dependency doesn't care about the target platform (i.e. isn't a
      compiler or similar tool), put it here, rather than in
      <varname>depsBuildBuild</varname> or <varname>depsBuildTarget</varname>.
      This would be called <varname>depsBuildHost</varname> but for historical
      continuity.
     </para>
     <para>
      Since these packages are able to be run at build time, that are added to
      the <envar>PATH</envar>, as described above. But since these packages
      only are guaranteed to be able to run then, they shouldn't persist as
      run-time dependencies. This isn't currently enforced, but could be in the
      future.
     </para>
    </listitem>
   </varlistentry>
   <varlistentry>
    <term><varname>depsBuildTarget</varname>
    </term>
    <listitem>
     <para>
      A list of dependencies whose host platform is the new derivation's build
      platform, and target platform is the new derivation's target platform.
      This means a <literal>-1</literal> host offset and <literal>1</literal>
      target offset from the new derivation's platforms. They are programs used
      at build time that produce code to run at run with code produced by the
      depending package. Most commonly, these would tools used to build the
      runtime or standard library the currently-being-built compiler will
      inject into any code it compiles. In many cases, the currently-being
      built compiler is itself employed for that task, but when that compiler
      won't run (i.e. its build and host platform differ) this is not possible.
      Other times, the compiler relies on some other tool, like binutils, that
      is always built separately so the dependency is unconditional.
     </para>
     <para>
      This is a somewhat confusing dependency to wrap ones head around, and for
      good reason. As the only one where the platform offsets are not adjacent
      integers, it requires thinking of a bootstrapping stage
      <emphasis>two</emphasis> away from the current one. It and it's use-case
      go hand in hand and are both considered poor form: try not to need this
      sort dependency, and try not avoid building standard libraries / runtimes
      in the same derivation as the compiler produces code using them. Instead
      strive to build those like a normal library, using the newly-built
      compiler just as a normal library would. In short, do not use this
      attribute unless you are packaging a compiler and are sure it is needed.
     </para>
     <para>
      Since these packages are able to be run at build time, that are added to
      the <envar>PATH</envar>, as described above. But since these packages
      only are guaranteed to be able to run then, they shouldn't persist as
      run-time dependencies. This isn't currently enforced, but could be in the
      future.
     </para>
    </listitem>
   </varlistentry>
   <varlistentry>
    <term><varname>depsHostHost</varname>
    </term>
    <listitem>
     <para>
      A list of dependencies whose host and target platforms match the new
      derivation's host platform. This means a both <literal>0</literal> host
      offset and <literal>0</literal> target offset from the new derivation's
      host platform. These are packages used at run-time to generate code also
      used at run-time. In practice, that would usually be tools used by
      compilers for metaprogramming/macro systems, or libraries used by the
      macros/metaprogramming code itself. It's always preferable to use a
      <varname>depsBuildBuild</varname> dependency in the derivation being
      built than a <varname>depsHostHost</varname> on the tool doing the
      building for this purpose.
     </para>
    </listitem>
   </varlistentry>
   <varlistentry>
    <term><varname>buildInputs</varname>
    </term>
    <listitem>
     <para>
      A list of dependencies whose host platform and target platform match the
      new derivation's. This means a <literal>0</literal> host offset and
      <literal>1</literal> target offset from the new derivation's host
      platform. This would be called <varname>depsHostTarget</varname> but for
      historical continuity. If the dependency doesn't care about the target
      platform (i.e. isn't a compiler or similar tool), put it here, rather
      than in <varname>depsBuildBuild</varname>.
     </para>
     <para>
      These often are programs/libraries used by the new derivation at
      <emphasis>run</emphasis>-time, but that isn't always the case. For
      example, the machine code in a statically linked library is only used at
      run time, but the derivation containing the library is only needed at
      build time. Even in the dynamic case, the library may also be needed at
      build time to appease the linker.
     </para>
    </listitem>
   </varlistentry>
   <varlistentry>
    <term><varname>depsTargetTarget</varname>
    </term>
    <listitem>
     <para>
      A list of dependencies whose host platform matches the new derivation's
      target platform. This means a <literal>1</literal> offset from the new
      derivation's platforms. These are packages that run on the target
      platform, e.g. the standard library or run-time deps of standard library
      that a compiler insists on knowing about. It's poor form in almost all
      cases for a package to depend on another from a future stage [future
      stage corresponding to positive offset]. Do not use this attribute unless
      you are packaging a compiler and are sure it is needed.
     </para>
    </listitem>
   </varlistentry>
   <varlistentry>
    <term><varname>depsBuildBuildPropagated</varname>
    </term>
    <listitem>
     <para>
      The propagated equivalent of <varname>depsBuildBuild</varname>. This
      perhaps never ought to be used, but it is included for consistency [see
      below for the others].
     </para>
    </listitem>
   </varlistentry>
   <varlistentry>
    <term><varname>propagatedNativeBuildInputs</varname>
    </term>
    <listitem>
     <para>
      The propagated equivalent of <varname>nativeBuildInputs</varname>. This
      would be called <varname>depsBuildHostPropagated</varname> but for
      historical continuity. For example, if package <varname>Y</varname> has
      <literal>propagatedNativeBuildInputs = [X]</literal>, and package
      <varname>Z</varname> has <literal>buildInputs = [Y]</literal>, then
      package <varname>Z</varname> will be built as if it included package
      <varname>X</varname> in its <varname>nativeBuildInputs</varname>. If
      instead, package <varname>Z</varname> has <literal>nativeBuildInputs =
      [Y]</literal>, then <varname>Z</varname> will be built as if it included
      <varname>X</varname> in the <varname>depsBuildBuild</varname> of package
      <varname>Z</varname>, because of the sum of the two <literal>-1</literal>
      host offsets.
     </para>
    </listitem>
   </varlistentry>
   <varlistentry>
    <term><varname>depsBuildTargetPropagated</varname>
    </term>
    <listitem>
     <para>
      The propagated equivalent of <varname>depsBuildTarget</varname>. This is
      prefixed for the same reason of alerting potential users.
     </para>
    </listitem>
   </varlistentry>
   <varlistentry>
    <term><varname>depsHostHostPropagated</varname>
    </term>
    <listitem>
     <para>
      The propagated equivalent of <varname>depsHostHost</varname>.
     </para>
    </listitem>
   </varlistentry>
   <varlistentry>
    <term><varname>propagatedBuildInputs</varname>
    </term>
    <listitem>
     <para>
      The propagated equivalent of <varname>buildInputs</varname>. This would
      be called <varname>depsHostTargetPropagated</varname> but for historical
      continuity.
     </para>
    </listitem>
   </varlistentry>
   <varlistentry>
    <term><varname>depsTargetTarget</varname>
    </term>
    <listitem>
     <para>
      The propagated equivalent of <varname>depsTargetTarget</varname>. This is
      prefixed for the same reason of alerting potential users.
     </para>
    </listitem>
<<<<<<< HEAD
  </varlistentry>

</variablelist>

</para>

</section>


<section xml:id="ssec-unpack-phase"><title>The unpack phase</title>

<para>The unpack phase is responsible for unpacking the source code of
the package.  The default implementation of
<function>unpackPhase</function> unpacks the source files listed in
the <envar>src</envar> environment variable to the current directory.
It supports the following files by default:

<variablelist>

  <varlistentry>
    <term>Tar files</term>
    <listitem><para>These can optionally be compressed using
    <command>gzip</command> (<filename>.tar.gz</filename>,
    <filename>.tgz</filename> or <filename>.tar.Z</filename>),
    <command>bzip2</command> (<filename>.tar.bz2</filename> or
    <filename>.tbz2</filename>) or <command>xz</command>
    (<filename>.tar.xz</filename> or
    <filename>.tar.lzma</filename>).</para></listitem>
  </varlistentry>

  <varlistentry>
    <term>Zip files</term>
    <listitem><para>Zip files are unpacked using
    <command>unzip</command>.  However, <command>unzip</command> is
    not in the standard environment, so you should add it to
    <varname>buildInputs</varname> yourself.</para></listitem>
  </varlistentry>

  <varlistentry>
    <term>Directories in the Nix store</term>
    <listitem><para>These are simply copied to the current directory.
    The hash part of the file name is stripped,
    e.g. <filename>/nix/store/1wydxgby13cz...-my-sources</filename>
    would be copied to
    <filename>my-sources</filename>.</para></listitem>
  </varlistentry>

</variablelist>

Additional file types can be supported by setting the
<varname>unpackCmd</varname> variable (see below).</para>

<para></para>

<variablelist>
  <title>Variables controlling the unpack phase</title>

  <varlistentry>
    <term><varname>srcs</varname> / <varname>src</varname></term>
    <listitem><para>The list of source files or directories to be
    unpacked or copied.  One of these must be set.</para></listitem>
  </varlistentry>

  <varlistentry>
    <term><varname>sourceRoot</varname></term>
    <listitem><para>After running <function>unpackPhase</function>,
    the generic builder changes the current directory to the directory
    created by unpacking the sources.  If there are multiple source
    directories, you should set <varname>sourceRoot</varname> to the
    name of the intended directory.</para></listitem>
  </varlistentry>

  <varlistentry>
    <term><varname>setSourceRoot</varname></term>
    <listitem><para>Alternatively to setting
    <varname>sourceRoot</varname>, you can set
    <varname>setSourceRoot</varname> to a shell command to be
    evaluated by the unpack phase after the sources have been
    unpacked.  This command must set
    <varname>sourceRoot</varname>.</para></listitem>
  </varlistentry>

  <varlistentry>
    <term><varname>preUnpack</varname></term>
    <listitem><para>Hook executed at the start of the unpack
    phase.</para></listitem>
  </varlistentry>

  <varlistentry>
    <term><varname>postUnpack</varname></term>
    <listitem><para>Hook executed at the end of the unpack
    phase.</para></listitem>
  </varlistentry>

  <varlistentry>
    <term><varname>dontMakeSourcesWritable</varname></term>
    <listitem><para>If set to <literal>1</literal>, the unpacked
    sources are <emphasis>not</emphasis> made
    writable.  By default, they are made writable to prevent problems
    with read-only sources.  For example, copied store directories
    would be read-only without this.</para></listitem>
  </varlistentry>

  <varlistentry>
    <term><varname>unpackCmd</varname></term>
    <listitem><para>The unpack phase evaluates the string
    <literal>$unpackCmd</literal> for any unrecognised file.  The path
    to the current source file is contained in the
    <varname>curSrc</varname> variable.</para></listitem>
  </varlistentry>

</variablelist>

</section>


<section xml:id="ssec-patch-phase"><title>The patch phase</title>

<para>The patch phase applies the list of patches defined in the
<varname>patches</varname> variable.</para>

<variablelist>
  <title>Variables controlling the patch phase</title>

  <varlistentry>
    <term><varname>patches</varname></term>
    <listitem><para>The list of patches.  They must be in the format
    accepted by the <command>patch</command> command, and may
    optionally be compressed using <command>gzip</command>
    (<filename>.gz</filename>), <command>bzip2</command>
    (<filename>.bz2</filename>) or <command>xz</command>
    (<filename>.xz</filename>).</para></listitem>
  </varlistentry>

  <varlistentry>
    <term><varname>patchFlags</varname></term>
    <listitem><para>Flags to be passed to <command>patch</command>.
    If not set, the argument <option>-p1</option> is used, which
    causes the leading directory component to be stripped from the
    file names in each patch.</para></listitem>
  </varlistentry>

  <varlistentry>
    <term><varname>prePatch</varname></term>
    <listitem><para>Hook executed at the start of the patch
    phase.</para></listitem>
  </varlistentry>

  <varlistentry>
    <term><varname>postPatch</varname></term>
    <listitem><para>Hook executed at the end of the patch
    phase.</para></listitem>
  </varlistentry>

</variablelist>

</section>


<section xml:id="ssec-configure-phase"><title>The configure phase</title>

<para>The configure phase prepares the source tree for building.  The
default <function>configurePhase</function> runs
<filename>./configure</filename> (typically an Autoconf-generated
script) if it exists.</para>

<variablelist>
  <title>Variables controlling the configure phase</title>

  <varlistentry>
    <term><varname>configureScript</varname></term>
    <listitem><para>The name of the configure script.  It defaults to
    <filename>./configure</filename> if it exists; otherwise, the
    configure phase is skipped.  This can actually be a command (like
    <literal>perl ./Configure.pl</literal>).</para></listitem>
  </varlistentry>

  <varlistentry>
    <term><varname>configureFlags</varname></term>
    <listitem><para>A list of strings passed as additional arguments to the
    configure script.</para></listitem>
  </varlistentry>

  <varlistentry>
    <term><varname>configureFlagsArray</varname></term>
    <listitem><para>A shell array containing additional arguments
    passed to the configure script.  You must use this instead of
    <varname>configureFlags</varname> if the arguments contain
    spaces.</para></listitem>
  </varlistentry>

  <varlistentry>
    <term><varname>dontAddPrefix</varname></term>
    <listitem><para>By default, the flag
    <literal>--prefix=$prefix</literal> is added to the configure
    flags.  If this is undesirable, set this variable to
    true.</para></listitem>
  </varlistentry>

  <varlistentry>
    <term><varname>prefix</varname></term>
    <listitem><para>The prefix under which the package must be
    installed, passed via the <option>--prefix</option> option to the
    configure script.  It defaults to
    <option>$out</option>.</para></listitem>
  </varlistentry>

  <varlistentry>
    <term><varname>dontAddDisableDepTrack</varname></term>
    <listitem><para>By default, the flag
    <literal>--disable-dependency-tracking</literal> is added to the
    configure flags to speed up Automake-based builds.  If this is
    undesirable, set this variable to true.</para></listitem>
  </varlistentry>

  <varlistentry>
    <term><varname>dontFixLibtool</varname></term>
    <listitem><para>By default, the configure phase applies some
    special hackery to all files called <filename>ltmain.sh</filename>
    before running the configure script in order to improve the purity
    of Libtool-based packages<footnote><para>It clears the
    <varname>sys_lib_<replaceable>*</replaceable>search_path</varname>
    variables in the Libtool script to prevent Libtool from using
    libraries in <filename>/usr/lib</filename> and
    such.</para></footnote>.  If this is undesirable, set this
    variable to true.</para></listitem>
  </varlistentry>

  <varlistentry>
    <term><varname>dontDisableStatic</varname></term>
    <listitem><para>By default, when the configure script has
    <option>--enable-static</option>, the option
    <option>--disable-static</option> is added to the configure flags.</para>
    <para>If this is undesirable, set this variable to
    true.</para></listitem>
  </varlistentry>

  <varlistentry>
    <term><varname>configurePlatforms</varname></term>
    <listitem><para>
      By default, when cross compiling, the configure script has <option>--build=...</option> and <option>--host=...</option> passed.
      Packages can instead pass <literal>[ "build" "host" "target" ]</literal> or a subset to control exactly which platform flags are passed.
      Compilers and other tools should use this to also pass the target platform, for example.
      <footnote><para>Eventually these will be passed when in native builds too, to improve determinism: build-time guessing, as is done today, is a risk of impurity.</para></footnote>
    </para></listitem>
  </varlistentry>

  <varlistentry>
    <term><varname>preConfigure</varname></term>
    <listitem><para>Hook executed at the start of the configure
    phase.</para></listitem>
  </varlistentry>

  <varlistentry>
    <term><varname>postConfigure</varname></term>
    <listitem><para>Hook executed at the end of the configure
    phase.</para></listitem>
  </varlistentry>

</variablelist>


</section>


<section xml:id="build-phase"><title>The build phase</title>

<para>The build phase is responsible for actually building the package
(e.g. compiling it).  The default <function>buildPhase</function>
simply calls <command>make</command> if a file named
<filename>Makefile</filename>, <filename>makefile</filename> or
<filename>GNUmakefile</filename> exists in the current directory (or
the <varname>makefile</varname> is explicitly set); otherwise it does
nothing.</para>

<variablelist>
  <title>Variables controlling the build phase</title>

  <varlistentry>
    <term><varname>dontBuild</varname></term>
    <listitem><para>Set to true to skip the build phase.</para></listitem>
  </varlistentry>

  <varlistentry>
    <term><varname>makefile</varname></term>
    <listitem><para>The file name of the Makefile.</para></listitem>
  </varlistentry>

  <varlistentry>
    <term><varname>makeFlags</varname></term>
    <listitem><para>A list of strings passed as additional flags to
    <command>make</command>.  These flags are also used by the default
    install and check phase.  For setting make flags specific to the
    build phase, use <varname>buildFlags</varname> (see below).

<programlisting>
makeFlags = [ "PREFIX=$(out)" ];
</programlisting>

    <note><para>The flags are quoted in bash, but environment variables can
    be specified by using the make syntax.</para></note></para></listitem>
  </varlistentry>

  <varlistentry>
    <term><varname>makeFlagsArray</varname></term>
    <listitem><para>A shell array containing additional arguments
    passed to <command>make</command>.  You must use this instead of
    <varname>makeFlags</varname> if the arguments contain
    spaces, e.g.

<programlisting>
makeFlagsArray=(CFLAGS="-O0 -g" LDFLAGS="-lfoo -lbar")
</programlisting>

    Note that shell arrays cannot be passed through environment
    variables, so you cannot set <varname>makeFlagsArray</varname> in
    a derivation attribute (because those are passed through
    environment variables): you have to define them in shell
    code.</para></listitem>
  </varlistentry>

  <varlistentry>
    <term><varname>buildFlags</varname> / <varname>buildFlagsArray</varname></term>
    <listitem><para>A list of strings passed as additional flags to
    <command>make</command>.  Like <varname>makeFlags</varname> and
    <varname>makeFlagsArray</varname>, but only used by the build
    phase.</para></listitem>
  </varlistentry>

  <varlistentry>
    <term><varname>preBuild</varname></term>
    <listitem><para>Hook executed at the start of the build
    phase.</para></listitem>
  </varlistentry>

  <varlistentry>
    <term><varname>postBuild</varname></term>
    <listitem><para>Hook executed at the end of the build
    phase.</para></listitem>
  </varlistentry>

</variablelist>


<para>
You can set flags for <command>make</command> through the
<varname>makeFlags</varname> variable.</para>

<para>Before and after running <command>make</command>, the hooks
<varname>preBuild</varname> and <varname>postBuild</varname> are
called, respectively.</para>

</section>


<section xml:id="ssec-check-phase"><title>The check phase</title>

<para>The check phase checks whether the package was built correctly
by running its test suite.  The default
<function>checkPhase</function> calls <command>make check</command>,
but only if the <varname>doCheck</varname> variable is enabled.</para>

<variablelist>
  <title>Variables controlling the check phase</title>

  <varlistentry>
    <term><varname>doCheck</varname></term>
    <listitem><para>
      Controls whether the check phase is executed.
      By default it is skipped, but if <varname>doCheck</varname> is set to true, the check phase is usually executed.
      Thus you should set <programlisting>doCheck = true;</programlisting> in the derivation to enable checks.
      The exception is cross compilation.
      Cross compiled builds never run tests, no matter how <varname>doCheck</varname> is set,
      as the newly-built program won't run on the platform used to build it.
    </para></listitem>
  </varlistentry>

  <varlistentry>
    <term><varname>checkInputs</varname></term>
    <listitem><para>
      A list of dependencies used by the phase. This gets included in <varname>buildInputs</varname> when <varname>doCheck</varname> is set.
    </para></listitem>
  </varlistentry>

  <varlistentry>
    <term><varname>makeFlags</varname> /
    <varname>makeFlagsArray</varname> /
    <varname>makefile</varname></term>
    <listitem><para>See the build phase for details.</para></listitem>
  </varlistentry>

  <varlistentry>
    <term><varname>checkTarget</varname></term>
    <listitem><para>The make target that runs the tests.  Defaults to
    <literal>check</literal>.</para></listitem>
  </varlistentry>

  <varlistentry>
    <term><varname>checkFlags</varname> / <varname>checkFlagsArray</varname></term>
    <listitem><para>A list of strings passed as additional flags to
    <command>make</command>.  Like <varname>makeFlags</varname> and
    <varname>makeFlagsArray</varname>, but only used by the check
    phase.</para></listitem>
  </varlistentry>

  <varlistentry>
    <term><varname>preCheck</varname></term>
    <listitem><para>Hook executed at the start of the check
    phase.</para></listitem>
  </varlistentry>

  <varlistentry>
    <term><varname>postCheck</varname></term>
    <listitem><para>Hook executed at the end of the check
    phase.</para></listitem>
  </varlistentry>

</variablelist>


</section>


<section xml:id="ssec-install-phase"><title>The install phase</title>

<para>The install phase is responsible for installing the package in
the Nix store under <envar>out</envar>.  The default
<function>installPhase</function> creates the directory
<literal>$out</literal> and calls <command>make
install</command>.</para>

<variablelist>
  <title>Variables controlling the install phase</title>

  <varlistentry>
    <term><varname>makeFlags</varname> /
    <varname>makeFlagsArray</varname> /
    <varname>makefile</varname></term>
    <listitem><para>See the build phase for details.</para></listitem>
  </varlistentry>

  <varlistentry>
    <term><varname>installTargets</varname></term>
    <listitem><para>The make targets that perform the installation.
    Defaults to <literal>install</literal>.  Example:

<programlisting>
installTargets = "install-bin install-doc";</programlisting>
=======
   </varlistentry>
  </variablelist>
 </section>
 <section xml:id="ssec-stdenv-attributes">
  <title>Attributes</title>

  <variablelist>
   <title>Variables affecting <literal>stdenv</literal> initialisation</title>
   <varlistentry>
    <term><varname>NIX_DEBUG</varname>
    </term>
    <listitem>
     <para>
      A natural number indicating how much information to log. If set to 1 or
      higher, <literal>stdenv</literal> will print moderate debug information
      during the build. In particular, the <command>gcc</command> and
      <command>ld</command> wrapper scripts will print out the complete command
      line passed to the wrapped tools. If set to 6 or higher, the
      <literal>stdenv</literal> setup script will be run with <literal>set
      -x</literal> tracing. If set to 7 or higher, the <command>gcc</command>
      and <command>ld</command> wrapper scripts will also be run with
      <literal>set -x</literal> tracing.
     </para>
    </listitem>
   </varlistentry>
  </variablelist>
>>>>>>> b45ef79b

  <variablelist>
   <title>Variables affecting build properties</title>
   <varlistentry>
    <term><varname>enableParallelBuilding</varname>
    </term>
    <listitem>
     <para>
      If set to <literal>true</literal>, <literal>stdenv</literal> will pass
      specific flags to <literal>make</literal> and other build tools to enable
      parallel building with up to <literal>build-cores</literal> workers.
     </para>
     <para>
      Unless set to <literal>false</literal>, some build systems with good
      support for parallel building including <literal>cmake</literal>,
      <literal>meson</literal>, and <literal>qmake</literal> will set it to
      <literal>true</literal>.
     </para>
    </listitem>
   </varlistentry>
   <varlistentry>
    <term><varname>preferLocalBuild</varname>
    </term>
    <listitem>
     <para>
      If set, specifies that the package is so lightweight in terms of build
      operations (e.g. write a text file from a Nix string to the store) that
      there's no need to look for it in binary caches -- it's faster to just
      build it locally. It also tells Hydra and other facilities that this
      package doesn't need to be exported in binary caches (noone would use it,
      after all).
     </para>
    </listitem>
   </varlistentry>
  </variablelist>

  <variablelist>
   <title>Special variables</title>
   <varlistentry>
    <term><varname>passthru</varname>
    </term>
    <listitem>
     <para>
      This is an attribute set which can be filled with arbitrary values. For
      example:
<programlisting>
passthru = {
  foo = "bar";
  baz = {
    value1 = 4;
    value2 = 5;
  };
}
</programlisting>
     </para>
     <para>
      Values inside it are not passed to the builder, so you can change them
      without triggering a rebuild. However, they can be accessed outside of a
      derivation directly, as if they were set inside a derivation itself, e.g.
      <literal>hello.baz.value1</literal>. We don't specify any usage or schema
      of <literal>passthru</literal> - it is meant for values that would be
      useful outside the derivation in other parts of a Nix expression (e.g. in
      other derivations). An example would be to convey some specific
      dependency of your derivation which contains a program with plugins
      support. Later, others who make derivations with plugins can use
      passed-through dependency to ensure that their plugin would be
      binary-compatible with built program.
     </para>
    </listitem>
<<<<<<< HEAD
  </varlistentry>

</variablelist>

</section>

<section xml:id="ssec-installCheck-phase"><title>The installCheck phase</title>

<para>The installCheck phase checks whether the package was installed
correctly by running its test suite against the installed directories.
The default <function>installCheck</function> calls <command>make
installcheck</command>.</para>

<variablelist>
  <title>Variables controlling the installCheck phase</title>

  <varlistentry>
    <term><varname>doInstallCheck</varname></term>
    <listitem><para>
      Controls whether the installCheck phase is executed.
      By default it is skipped, but if <varname>doInstallCheck</varname> is set to true, the installCheck phase is usually executed.
      Thus you should set <programlisting>doInstallCheck = true;</programlisting> in the derivation to enable install checks.
      The exception is cross compilation.
      Cross compiled builds never run tests, no matter how <varname>doInstallCheck</varname> is set,
      as the newly-built program won't run on the platform used to build it.
    </para></listitem>
  </varlistentry>

  <varlistentry>
    <term><varname>installCheckInputs</varname></term>
    <listitem><para>
      A list of dependencies used by the phase. This gets included in <varname>buildInputs</varname> when <varname>doInstallCheck</varname> is set.
    </para></listitem>
  </varlistentry>

  <varlistentry>
    <term><varname>preInstallCheck</varname></term>
    <listitem><para>Hook executed at the start of the installCheck
    phase.</para></listitem>
  </varlistentry>

  <varlistentry>
    <term><varname>postInstallCheck</varname></term>
    <listitem><para>Hook executed at the end of the installCheck
    phase.</para></listitem>
  </varlistentry>

</variablelist>

</section>

<section xml:id="ssec-distribution-phase"><title>The distribution
phase</title>

<para>The distribution phase is intended to produce a source
distribution of the package.  The default
<function>distPhase</function> first calls <command>make
dist</command>, then it copies the resulting source tarballs to
<filename>$out/tarballs/</filename>.  This phase is only executed if
the attribute <varname>doDist</varname> is set.</para>

<variablelist>
  <title>Variables controlling the distribution phase</title>

  <varlistentry>
    <term><varname>distTarget</varname></term>
    <listitem><para>The make target that produces the distribution.
    Defaults to <literal>dist</literal>.</para></listitem>
  </varlistentry>

  <varlistentry>
    <term><varname>distFlags</varname> / <varname>distFlagsArray</varname></term>
    <listitem><para>Additional flags passed to
    <command>make</command>.</para></listitem>
  </varlistentry>

  <varlistentry>
    <term><varname>tarballs</varname></term>
    <listitem><para>The names of the source distribution files to be
    copied to <filename>$out/tarballs/</filename>.  It can contain
    shell wildcards.  The default is
    <filename>*.tar.gz</filename>.</para></listitem>
  </varlistentry>

  <varlistentry>
    <term><varname>dontCopyDist</varname></term>
    <listitem><para>If set, no files are copied to
    <filename>$out/tarballs/</filename>.</para></listitem>
  </varlistentry>

  <varlistentry>
    <term><varname>preDist</varname></term>
    <listitem><para>Hook executed at the start of the distribution
    phase.</para></listitem>
  </varlistentry>

  <varlistentry>
    <term><varname>postDist</varname></term>
    <listitem><para>Hook executed at the end of the distribution
    phase.</para></listitem>
  </varlistentry>

</variablelist>


</section>


</section>


<section xml:id="ssec-stdenv-functions"><title>Shell functions</title>

<para>The standard environment provides a number of useful
functions.</para>

<variablelist>


  <varlistentry xml:id='fun-makeWrapper'>
    <term><function>makeWrapper</function>
    <replaceable>executable</replaceable>
    <replaceable>wrapperfile</replaceable>
    <replaceable>args</replaceable></term>
    <listitem><para>Constructs a wrapper for a program with various
    possible arguments. For example:

=======
   </varlistentry>
  </variablelist>
 </section>
 <section xml:id="sec-stdenv-phases">
  <title>Phases</title>

  <para>
   The generic builder has a number of <emphasis>phases</emphasis>. Package
   builds are split into phases to make it easier to override specific parts of
   the build (e.g., unpacking the sources or installing the binaries).
   Furthermore, it allows a nicer presentation of build logs in the Nix build
   farm.
  </para>

  <para>
   Each phase can be overridden in its entirety either by setting the
   environment variable <varname><replaceable>name</replaceable>Phase</varname>
   to a string containing some shell commands to be executed, or by redefining
   the shell function <varname><replaceable>name</replaceable>Phase</varname>.
   The former is convenient to override a phase from the derivation, while the
   latter is convenient from a build script. However, typically one only wants
   to <emphasis>add</emphasis> some commands to a phase, e.g. by defining
   <literal>postInstall</literal> or <literal>preFixup</literal>, as skipping
   some of the default actions may have unexpected consequences.
  </para>

  <section xml:id="ssec-controlling-phases">
   <title>Controlling phases</title>

   <para>
    There are a number of variables that control what phases are executed and
    in what order:
    <variablelist>
     <title>Variables affecting phase control</title>
     <varlistentry>
      <term><varname>phases</varname>
      </term>
      <listitem>
       <para>
        Specifies the phases. You can change the order in which phases are
        executed, or add new phases, by setting this variable. If it’s not
        set, the default value is used, which is <literal>$prePhases
        unpackPhase patchPhase $preConfigurePhases configurePhase
        $preBuildPhases buildPhase checkPhase $preInstallPhases installPhase
        fixupPhase $preDistPhases distPhase $postPhases</literal>.
       </para>
       <para>
        Usually, if you just want to add a few phases, it’s more convenient
        to set one of the variables below (such as
        <varname>preInstallPhases</varname>), as you then don’t specify all
        the normal phases.
       </para>
      </listitem>
     </varlistentry>
     <varlistentry>
      <term><varname>prePhases</varname>
      </term>
      <listitem>
       <para>
        Additional phases executed before any of the default phases.
       </para>
      </listitem>
     </varlistentry>
     <varlistentry>
      <term><varname>preConfigurePhases</varname>
      </term>
      <listitem>
       <para>
        Additional phases executed just before the configure phase.
       </para>
      </listitem>
     </varlistentry>
     <varlistentry>
      <term><varname>preBuildPhases</varname>
      </term>
      <listitem>
       <para>
        Additional phases executed just before the build phase.
       </para>
      </listitem>
     </varlistentry>
     <varlistentry>
      <term><varname>preInstallPhases</varname>
      </term>
      <listitem>
       <para>
        Additional phases executed just before the install phase.
       </para>
      </listitem>
     </varlistentry>
     <varlistentry>
      <term><varname>preFixupPhases</varname>
      </term>
      <listitem>
       <para>
        Additional phases executed just before the fixup phase.
       </para>
      </listitem>
     </varlistentry>
     <varlistentry>
      <term><varname>preDistPhases</varname>
      </term>
      <listitem>
       <para>
        Additional phases executed just before the distribution phase.
       </para>
      </listitem>
     </varlistentry>
     <varlistentry>
      <term><varname>postPhases</varname>
      </term>
      <listitem>
       <para>
        Additional phases executed after any of the default phases.
       </para>
      </listitem>
     </varlistentry>
    </variablelist>
   </para>
  </section>

  <section xml:id="ssec-unpack-phase">
   <title>The unpack phase</title>

   <para>
    The unpack phase is responsible for unpacking the source code of the
    package. The default implementation of <function>unpackPhase</function>
    unpacks the source files listed in the <envar>src</envar> environment
    variable to the current directory. It supports the following files by
    default:
    <variablelist>
     <varlistentry>
      <term>Tar files</term>
      <listitem>
       <para>
        These can optionally be compressed using <command>gzip</command>
        (<filename>.tar.gz</filename>, <filename>.tgz</filename> or
        <filename>.tar.Z</filename>), <command>bzip2</command>
        (<filename>.tar.bz2</filename> or <filename>.tbz2</filename>) or
        <command>xz</command> (<filename>.tar.xz</filename> or
        <filename>.tar.lzma</filename>).
       </para>
      </listitem>
     </varlistentry>
     <varlistentry>
      <term>Zip files</term>
      <listitem>
       <para>
        Zip files are unpacked using <command>unzip</command>. However,
        <command>unzip</command> is not in the standard environment, so you
        should add it to <varname>buildInputs</varname> yourself.
       </para>
      </listitem>
     </varlistentry>
     <varlistentry>
      <term>Directories in the Nix store</term>
      <listitem>
       <para>
        These are simply copied to the current directory. The hash part of the
        file name is stripped, e.g.
        <filename>/nix/store/1wydxgby13cz...-my-sources</filename> would be
        copied to <filename>my-sources</filename>.
       </para>
      </listitem>
     </varlistentry>
    </variablelist>
    Additional file types can be supported by setting the
    <varname>unpackCmd</varname> variable (see below).
   </para>

   <para></para>

   <variablelist>
    <title>Variables controlling the unpack phase</title>
    <varlistentry>
     <term><varname>srcs</varname> / <varname>src</varname>
     </term>
     <listitem>
      <para>
       The list of source files or directories to be unpacked or copied. One of
       these must be set.
      </para>
     </listitem>
    </varlistentry>
    <varlistentry>
     <term><varname>sourceRoot</varname>
     </term>
     <listitem>
      <para>
       After running <function>unpackPhase</function>, the generic builder
       changes the current directory to the directory created by unpacking the
       sources. If there are multiple source directories, you should set
       <varname>sourceRoot</varname> to the name of the intended directory.
      </para>
     </listitem>
    </varlistentry>
    <varlistentry>
     <term><varname>setSourceRoot</varname>
     </term>
     <listitem>
      <para>
       Alternatively to setting <varname>sourceRoot</varname>, you can set
       <varname>setSourceRoot</varname> to a shell command to be evaluated by
       the unpack phase after the sources have been unpacked. This command must
       set <varname>sourceRoot</varname>.
      </para>
     </listitem>
    </varlistentry>
    <varlistentry>
     <term><varname>preUnpack</varname>
     </term>
     <listitem>
      <para>
       Hook executed at the start of the unpack phase.
      </para>
     </listitem>
    </varlistentry>
    <varlistentry>
     <term><varname>postUnpack</varname>
     </term>
     <listitem>
      <para>
       Hook executed at the end of the unpack phase.
      </para>
     </listitem>
    </varlistentry>
    <varlistentry>
     <term><varname>dontMakeSourcesWritable</varname>
     </term>
     <listitem>
      <para>
       If set to <literal>1</literal>, the unpacked sources are
       <emphasis>not</emphasis> made writable. By default, they are made
       writable to prevent problems with read-only sources. For example, copied
       store directories would be read-only without this.
      </para>
     </listitem>
    </varlistentry>
    <varlistentry>
     <term><varname>unpackCmd</varname>
     </term>
     <listitem>
      <para>
       The unpack phase evaluates the string <literal>$unpackCmd</literal> for
       any unrecognised file. The path to the current source file is contained
       in the <varname>curSrc</varname> variable.
      </para>
     </listitem>
    </varlistentry>
   </variablelist>
  </section>

  <section xml:id="ssec-patch-phase">
   <title>The patch phase</title>

   <para>
    The patch phase applies the list of patches defined in the
    <varname>patches</varname> variable.
   </para>

   <variablelist>
    <title>Variables controlling the patch phase</title>
    <varlistentry>
     <term><varname>patches</varname>
     </term>
     <listitem>
      <para>
       The list of patches. They must be in the format accepted by the
       <command>patch</command> command, and may optionally be compressed using
       <command>gzip</command> (<filename>.gz</filename>),
       <command>bzip2</command> (<filename>.bz2</filename>) or
       <command>xz</command> (<filename>.xz</filename>).
      </para>
     </listitem>
    </varlistentry>
    <varlistentry>
     <term><varname>patchFlags</varname>
     </term>
     <listitem>
      <para>
       Flags to be passed to <command>patch</command>. If not set, the argument
       <option>-p1</option> is used, which causes the leading directory
       component to be stripped from the file names in each patch.
      </para>
     </listitem>
    </varlistentry>
    <varlistentry>
     <term><varname>prePatch</varname>
     </term>
     <listitem>
      <para>
       Hook executed at the start of the patch phase.
      </para>
     </listitem>
    </varlistentry>
    <varlistentry>
     <term><varname>postPatch</varname>
     </term>
     <listitem>
      <para>
       Hook executed at the end of the patch phase.
      </para>
     </listitem>
    </varlistentry>
   </variablelist>
  </section>

  <section xml:id="ssec-configure-phase">
   <title>The configure phase</title>

   <para>
    The configure phase prepares the source tree for building. The default
    <function>configurePhase</function> runs <filename>./configure</filename>
    (typically an Autoconf-generated script) if it exists.
   </para>

   <variablelist>
    <title>Variables controlling the configure phase</title>
    <varlistentry>
     <term><varname>configureScript</varname>
     </term>
     <listitem>
      <para>
       The name of the configure script. It defaults to
       <filename>./configure</filename> if it exists; otherwise, the configure
       phase is skipped. This can actually be a command (like <literal>perl
       ./Configure.pl</literal>).
      </para>
     </listitem>
    </varlistentry>
    <varlistentry>
     <term><varname>configureFlags</varname>
     </term>
     <listitem>
      <para>
       A list of strings passed as additional arguments to the configure
       script.
      </para>
     </listitem>
    </varlistentry>
    <varlistentry>
     <term><varname>configureFlagsArray</varname>
     </term>
     <listitem>
      <para>
       A shell array containing additional arguments passed to the configure
       script. You must use this instead of <varname>configureFlags</varname>
       if the arguments contain spaces.
      </para>
     </listitem>
    </varlistentry>
    <varlistentry>
     <term><varname>dontAddPrefix</varname>
     </term>
     <listitem>
      <para>
       By default, the flag <literal>--prefix=$prefix</literal> is added to the
       configure flags. If this is undesirable, set this variable to true.
      </para>
     </listitem>
    </varlistentry>
    <varlistentry>
     <term><varname>prefix</varname>
     </term>
     <listitem>
      <para>
       The prefix under which the package must be installed, passed via the
       <option>--prefix</option> option to the configure script. It defaults to
       <option>$out</option>.
      </para>
     </listitem>
    </varlistentry>
    <varlistentry>
     <term><varname>dontAddDisableDepTrack</varname>
     </term>
     <listitem>
      <para>
       By default, the flag <literal>--disable-dependency-tracking</literal> is
       added to the configure flags to speed up Automake-based builds. If this
       is undesirable, set this variable to true.
      </para>
     </listitem>
    </varlistentry>
    <varlistentry>
     <term><varname>dontFixLibtool</varname>
     </term>
     <listitem>
      <para>
       By default, the configure phase applies some special hackery to all
       files called <filename>ltmain.sh</filename> before running the configure
       script in order to improve the purity of Libtool-based packages
       <footnote>
        <para>
         It clears the
         <varname>sys_lib_<replaceable>*</replaceable>search_path</varname>
         variables in the Libtool script to prevent Libtool from using
         libraries in <filename>/usr/lib</filename> and such.
        </para>
       </footnote>
       . If this is undesirable, set this variable to true.
      </para>
     </listitem>
    </varlistentry>
    <varlistentry>
     <term><varname>dontDisableStatic</varname>
     </term>
     <listitem>
      <para>
       By default, when the configure script has
       <option>--enable-static</option>, the option
       <option>--disable-static</option> is added to the configure flags.
      </para>
      <para>
       If this is undesirable, set this variable to true.
      </para>
     </listitem>
    </varlistentry>
    <varlistentry>
     <term><varname>configurePlatforms</varname>
     </term>
     <listitem>
      <para>
       By default, when cross compiling, the configure script has
       <option>--build=...</option> and <option>--host=...</option> passed.
       Packages can instead pass <literal>[ "build" "host" "target" ]</literal>
       or a subset to control exactly which platform flags are passed.
       Compilers and other tools should use this to also pass the target
       platform, for example.
       <footnote>
        <para>
         Eventually these will be passed when in native builds too, to improve
         determinism: build-time guessing, as is done today, is a risk of
         impurity.
        </para>
       </footnote>
      </para>
     </listitem>
    </varlistentry>
    <varlistentry>
     <term><varname>preConfigure</varname>
     </term>
     <listitem>
      <para>
       Hook executed at the start of the configure phase.
      </para>
     </listitem>
    </varlistentry>
    <varlistentry>
     <term><varname>postConfigure</varname>
     </term>
     <listitem>
      <para>
       Hook executed at the end of the configure phase.
      </para>
     </listitem>
    </varlistentry>
   </variablelist>
  </section>

  <section xml:id="build-phase">
   <title>The build phase</title>

   <para>
    The build phase is responsible for actually building the package (e.g.
    compiling it). The default <function>buildPhase</function> simply calls
    <command>make</command> if a file named <filename>Makefile</filename>,
    <filename>makefile</filename> or <filename>GNUmakefile</filename> exists in
    the current directory (or the <varname>makefile</varname> is explicitly
    set); otherwise it does nothing.
   </para>

   <variablelist>
    <title>Variables controlling the build phase</title>
    <varlistentry>
     <term><varname>dontBuild</varname>
     </term>
     <listitem>
      <para>
       Set to true to skip the build phase.
      </para>
     </listitem>
    </varlistentry>
    <varlistentry>
     <term><varname>makefile</varname>
     </term>
     <listitem>
      <para>
       The file name of the Makefile.
      </para>
     </listitem>
    </varlistentry>
    <varlistentry>
     <term><varname>makeFlags</varname>
     </term>
     <listitem>
      <para>
       A list of strings passed as additional flags to <command>make</command>.
       These flags are also used by the default install and check phase. For
       setting make flags specific to the build phase, use
       <varname>buildFlags</varname> (see below).
<programlisting>
makeFlags = [ "PREFIX=$(out)" ];
</programlisting>
       <note>
        <para>
         The flags are quoted in bash, but environment variables can be
         specified by using the make syntax.
        </para>
       </note>
      </para>
     </listitem>
    </varlistentry>
    <varlistentry>
     <term><varname>makeFlagsArray</varname>
     </term>
     <listitem>
      <para>
       A shell array containing additional arguments passed to
       <command>make</command>. You must use this instead of
       <varname>makeFlags</varname> if the arguments contain spaces, e.g.
<programlisting>
makeFlagsArray=(CFLAGS="-O0 -g" LDFLAGS="-lfoo -lbar")
</programlisting>
       Note that shell arrays cannot be passed through environment variables,
       so you cannot set <varname>makeFlagsArray</varname> in a derivation
       attribute (because those are passed through environment variables): you
       have to define them in shell code.
      </para>
     </listitem>
    </varlistentry>
    <varlistentry>
     <term><varname>buildFlags</varname> / <varname>buildFlagsArray</varname>
     </term>
     <listitem>
      <para>
       A list of strings passed as additional flags to <command>make</command>.
       Like <varname>makeFlags</varname> and <varname>makeFlagsArray</varname>,
       but only used by the build phase.
      </para>
     </listitem>
    </varlistentry>
    <varlistentry>
     <term><varname>preBuild</varname>
     </term>
     <listitem>
      <para>
       Hook executed at the start of the build phase.
      </para>
     </listitem>
    </varlistentry>
    <varlistentry>
     <term><varname>postBuild</varname>
     </term>
     <listitem>
      <para>
       Hook executed at the end of the build phase.
      </para>
     </listitem>
    </varlistentry>
   </variablelist>

   <para>
    You can set flags for <command>make</command> through the
    <varname>makeFlags</varname> variable.
   </para>

   <para>
    Before and after running <command>make</command>, the hooks
    <varname>preBuild</varname> and <varname>postBuild</varname> are called,
    respectively.
   </para>
  </section>

  <section xml:id="ssec-check-phase">
   <title>The check phase</title>

   <para>
    The check phase checks whether the package was built correctly by running
    its test suite. The default <function>checkPhase</function> calls
    <command>make check</command>, but only if the <varname>doCheck</varname>
    variable is enabled.
   </para>

   <variablelist>
    <title>Variables controlling the check phase</title>
    <varlistentry>
     <term><varname>doCheck</varname>
     </term>
     <listitem>
      <para>
       Controls whether the check phase is executed. By default it is skipped,
       but if <varname>doCheck</varname> is set to true, the check phase is
       usually executed. Thus you should set
<programlisting>doCheck = true;</programlisting>
       in the derivation to enable checks. The exception is cross compilation.
       Cross compiled builds never run tests, no matter how
       <varname>doCheck</varname> is set, as the newly-built program won't run
       on the platform used to build it.
      </para>
     </listitem>
    </varlistentry>
    <varlistentry>
     <term><varname>makeFlags</varname> /
    <varname>makeFlagsArray</varname> /
    <varname>makefile</varname>
     </term>
     <listitem>
      <para>
       See the build phase for details.
      </para>
     </listitem>
    </varlistentry>
    <varlistentry>
     <term><varname>checkTarget</varname>
     </term>
     <listitem>
      <para>
       The make target that runs the tests. Defaults to
       <literal>check</literal>.
      </para>
     </listitem>
    </varlistentry>
    <varlistentry>
     <term><varname>checkFlags</varname> / <varname>checkFlagsArray</varname>
     </term>
     <listitem>
      <para>
       A list of strings passed as additional flags to <command>make</command>.
       Like <varname>makeFlags</varname> and <varname>makeFlagsArray</varname>,
       but only used by the check phase.
      </para>
     </listitem>
    </varlistentry>
    <varlistentry>
     <term><varname>preCheck</varname>
     </term>
     <listitem>
      <para>
       Hook executed at the start of the check phase.
      </para>
     </listitem>
    </varlistentry>
    <varlistentry>
     <term><varname>postCheck</varname>
     </term>
     <listitem>
      <para>
       Hook executed at the end of the check phase.
      </para>
     </listitem>
    </varlistentry>
   </variablelist>
  </section>

  <section xml:id="ssec-install-phase">
   <title>The install phase</title>

   <para>
    The install phase is responsible for installing the package in the Nix
    store under <envar>out</envar>. The default
    <function>installPhase</function> creates the directory
    <literal>$out</literal> and calls <command>make install</command>.
   </para>

   <variablelist>
    <title>Variables controlling the install phase</title>
    <varlistentry>
     <term><varname>makeFlags</varname> /
    <varname>makeFlagsArray</varname> /
    <varname>makefile</varname>
     </term>
     <listitem>
      <para>
       See the build phase for details.
      </para>
     </listitem>
    </varlistentry>
    <varlistentry>
     <term><varname>installTargets</varname>
     </term>
     <listitem>
      <para>
       The make targets that perform the installation. Defaults to
       <literal>install</literal>. Example:
<programlisting>
installTargets = "install-bin install-doc";</programlisting>
      </para>
     </listitem>
    </varlistentry>
    <varlistentry>
     <term><varname>installFlags</varname> / <varname>installFlagsArray</varname>
     </term>
     <listitem>
      <para>
       A list of strings passed as additional flags to <command>make</command>.
       Like <varname>makeFlags</varname> and <varname>makeFlagsArray</varname>,
       but only used by the install phase.
      </para>
     </listitem>
    </varlistentry>
    <varlistentry>
     <term><varname>preInstall</varname>
     </term>
     <listitem>
      <para>
       Hook executed at the start of the install phase.
      </para>
     </listitem>
    </varlistentry>
    <varlistentry>
     <term><varname>postInstall</varname>
     </term>
     <listitem>
      <para>
       Hook executed at the end of the install phase.
      </para>
     </listitem>
    </varlistentry>
   </variablelist>
  </section>

  <section xml:id="ssec-fixup-phase">
   <title>The fixup phase</title>

   <para>
    The fixup phase performs some (Nix-specific) post-processing actions on the
    files installed under <filename>$out</filename> by the install phase. The
    default <function>fixupPhase</function> does the following:
    <itemizedlist>
     <listitem>
      <para>
       It moves the <filename>man/</filename>, <filename>doc/</filename> and
       <filename>info/</filename> subdirectories of <envar>$out</envar> to
       <filename>share/</filename>.
      </para>
     </listitem>
     <listitem>
      <para>
       It strips libraries and executables of debug information.
      </para>
     </listitem>
     <listitem>
      <para>
       On Linux, it applies the <command>patchelf</command> command to ELF
       executables and libraries to remove unused directories from the
       <literal>RPATH</literal> in order to prevent unnecessary runtime
       dependencies.
      </para>
     </listitem>
     <listitem>
      <para>
       It rewrites the interpreter paths of shell scripts to paths found in
       <envar>PATH</envar>. E.g., <filename>/usr/bin/perl</filename> will be
       rewritten to
       <filename>/nix/store/<replaceable>some-perl</replaceable>/bin/perl</filename>
       found in <envar>PATH</envar>.
      </para>
     </listitem>
    </itemizedlist>
   </para>

   <variablelist>
    <title>Variables controlling the fixup phase</title>
    <varlistentry>
     <term><varname>dontStrip</varname>
     </term>
     <listitem>
      <para>
       If set, libraries and executables are not stripped. By default, they
       are.
      </para>
     </listitem>
    </varlistentry>
    <varlistentry>
     <term><varname>dontStripHost</varname>
     </term>
     <listitem>
      <para>
       Like <varname>dontStripHost</varname>, but only affects the
       <command>strip</command> command targetting the package's host platform.
       Useful when supporting cross compilation, but otherwise feel free to
       ignore.
      </para>
     </listitem>
    </varlistentry>
    <varlistentry>
     <term><varname>dontStripTarget</varname>
     </term>
     <listitem>
      <para>
       Like <varname>dontStripHost</varname>, but only affects the
       <command>strip</command> command targetting the packages' target
       platform. Useful when supporting cross compilation, but otherwise feel
       free to ignore.
      </para>
     </listitem>
    </varlistentry>
    <varlistentry>
     <term><varname>dontMoveSbin</varname>
     </term>
     <listitem>
      <para>
       If set, files in <filename>$out/sbin</filename> are not moved to
       <filename>$out/bin</filename>. By default, they are.
      </para>
     </listitem>
    </varlistentry>
    <varlistentry>
     <term><varname>stripAllList</varname>
     </term>
     <listitem>
      <para>
       List of directories to search for libraries and executables from which
       <emphasis>all</emphasis> symbols should be stripped. By default, it’s
       empty. Stripping all symbols is risky, since it may remove not just
       debug symbols but also ELF information necessary for normal execution.
      </para>
     </listitem>
    </varlistentry>
    <varlistentry>
     <term><varname>stripAllFlags</varname>
     </term>
     <listitem>
      <para>
       Flags passed to the <command>strip</command> command applied to the
       files in the directories listed in <varname>stripAllList</varname>.
       Defaults to <option>-s</option> (i.e. <option>--strip-all</option>).
      </para>
     </listitem>
    </varlistentry>
    <varlistentry>
     <term><varname>stripDebugList</varname>
     </term>
     <listitem>
      <para>
       List of directories to search for libraries and executables from which
       only debugging-related symbols should be stripped. It defaults to
       <literal>lib bin sbin</literal>.
      </para>
     </listitem>
    </varlistentry>
    <varlistentry>
     <term><varname>stripDebugFlags</varname>
     </term>
     <listitem>
      <para>
       Flags passed to the <command>strip</command> command applied to the
       files in the directories listed in <varname>stripDebugList</varname>.
       Defaults to <option>-S</option> (i.e. <option>--strip-debug</option>).
      </para>
     </listitem>
    </varlistentry>
    <varlistentry>
     <term><varname>dontPatchELF</varname>
     </term>
     <listitem>
      <para>
       If set, the <command>patchelf</command> command is not used to remove
       unnecessary <literal>RPATH</literal> entries. Only applies to Linux.
      </para>
     </listitem>
    </varlistentry>
    <varlistentry>
     <term><varname>dontPatchShebangs</varname>
     </term>
     <listitem>
      <para>
       If set, scripts starting with <literal>#!</literal> do not have their
       interpreter paths rewritten to paths in the Nix store.
      </para>
     </listitem>
    </varlistentry>
    <varlistentry>
     <term><varname>forceShare</varname>
     </term>
     <listitem>
      <para>
       The list of directories that must be moved from
       <filename>$out</filename> to <filename>$out/share</filename>. Defaults
       to <literal>man doc info</literal>.
      </para>
     </listitem>
    </varlistentry>
    <varlistentry>
     <term><varname>setupHook</varname>
     </term>
     <listitem>
      <para>
       A package can export a <link
    linkend="ssec-setup-hooks">setup
       hook</link> by setting this variable. The setup hook, if defined, is
       copied to <filename>$out/nix-support/setup-hook</filename>. Environment
       variables are then substituted in it using
       <function
    linkend="fun-substituteAll">substituteAll</function>.
      </para>
     </listitem>
    </varlistentry>
    <varlistentry>
     <term><varname>preFixup</varname>
     </term>
     <listitem>
      <para>
       Hook executed at the start of the fixup phase.
      </para>
     </listitem>
    </varlistentry>
    <varlistentry>
     <term><varname>postFixup</varname>
     </term>
     <listitem>
      <para>
       Hook executed at the end of the fixup phase.
      </para>
     </listitem>
    </varlistentry>
    <varlistentry xml:id="stdenv-separateDebugInfo">
     <term><varname>separateDebugInfo</varname>
     </term>
     <listitem>
      <para>
       If set to <literal>true</literal>, the standard environment will enable
       debug information in C/C++ builds. After installation, the debug
       information will be separated from the executables and stored in the
       output named <literal>debug</literal>. (This output is enabled
       automatically; you don’t need to set the <varname>outputs</varname>
       attribute explicitly.) To be precise, the debug information is stored in
       <filename><replaceable>debug</replaceable>/lib/debug/.build-id/<replaceable>XX</replaceable>/<replaceable>YYYY…</replaceable></filename>,
       where <replaceable>XXYYYY…</replaceable> is the <replaceable>build
       ID</replaceable> of the binary — a SHA-1 hash of the contents of the
       binary. Debuggers like GDB use the build ID to look up the separated
       debug information.
      </para>
      <para>
       For example, with GDB, you can add
<programlisting>
set debug-file-directory ~/.nix-profile/lib/debug
</programlisting>
       to <filename>~/.gdbinit</filename>. GDB will then be able to find debug
       information installed via <literal>nix-env -i</literal>.
      </para>
     </listitem>
    </varlistentry>
   </variablelist>
  </section>

  <section xml:id="ssec-installCheck-phase">
   <title>The installCheck phase</title>

   <para>
    The installCheck phase checks whether the package was installed correctly
    by running its test suite against the installed directories. The default
    <function>installCheck</function> calls <command>make
    installcheck</command>.
   </para>

   <variablelist>
    <title>Variables controlling the installCheck phase</title>
    <varlistentry>
     <term><varname>doInstallCheck</varname>
     </term>
     <listitem>
      <para>
       Controls whether the installCheck phase is executed. By default it is
       skipped, but if <varname>doInstallCheck</varname> is set to true, the
       installCheck phase is usually executed. Thus you should set
<programlisting>doInstallCheck = true;</programlisting>
       in the derivation to enable install checks. The exception is cross
       compilation. Cross compiled builds never run tests, no matter how
       <varname>doInstallCheck</varname> is set, as the newly-built program
       won't run on the platform used to build it.
      </para>
     </listitem>
    </varlistentry>
    <varlistentry>
     <term><varname>preInstallCheck</varname>
     </term>
     <listitem>
      <para>
       Hook executed at the start of the installCheck phase.
      </para>
     </listitem>
    </varlistentry>
    <varlistentry>
     <term><varname>postInstallCheck</varname>
     </term>
     <listitem>
      <para>
       Hook executed at the end of the installCheck phase.
      </para>
     </listitem>
    </varlistentry>
   </variablelist>
  </section>

  <section xml:id="ssec-distribution-phase">
   <title>The distribution phase</title>

   <para>
    The distribution phase is intended to produce a source distribution of the
    package. The default <function>distPhase</function> first calls
    <command>make dist</command>, then it copies the resulting source tarballs
    to <filename>$out/tarballs/</filename>. This phase is only executed if the
    attribute <varname>doDist</varname> is set.
   </para>

   <variablelist>
    <title>Variables controlling the distribution phase</title>
    <varlistentry>
     <term><varname>distTarget</varname>
     </term>
     <listitem>
      <para>
       The make target that produces the distribution. Defaults to
       <literal>dist</literal>.
      </para>
     </listitem>
    </varlistentry>
    <varlistentry>
     <term><varname>distFlags</varname> / <varname>distFlagsArray</varname>
     </term>
     <listitem>
      <para>
       Additional flags passed to <command>make</command>.
      </para>
     </listitem>
    </varlistentry>
    <varlistentry>
     <term><varname>tarballs</varname>
     </term>
     <listitem>
      <para>
       The names of the source distribution files to be copied to
       <filename>$out/tarballs/</filename>. It can contain shell wildcards. The
       default is <filename>*.tar.gz</filename>.
      </para>
     </listitem>
    </varlistentry>
    <varlistentry>
     <term><varname>dontCopyDist</varname>
     </term>
     <listitem>
      <para>
       If set, no files are copied to <filename>$out/tarballs/</filename>.
      </para>
     </listitem>
    </varlistentry>
    <varlistentry>
     <term><varname>preDist</varname>
     </term>
     <listitem>
      <para>
       Hook executed at the start of the distribution phase.
      </para>
     </listitem>
    </varlistentry>
    <varlistentry>
     <term><varname>postDist</varname>
     </term>
     <listitem>
      <para>
       Hook executed at the end of the distribution phase.
      </para>
     </listitem>
    </varlistentry>
   </variablelist>
  </section>
 </section>
 <section xml:id="ssec-stdenv-functions">
  <title>Shell functions</title>

  <para>
   The standard environment provides a number of useful functions.
  </para>

  <variablelist>
   <varlistentry xml:id='fun-makeWrapper'>
    <term><function>makeWrapper</function><replaceable>executable</replaceable><replaceable>wrapperfile</replaceable><replaceable>args</replaceable>
    </term>
    <listitem>
     <para>
      Constructs a wrapper for a program with various possible arguments. For
      example:
>>>>>>> b45ef79b
<programlisting>
# adds `FOOBAR=baz` to `$out/bin/foo`’s environment
makeWrapper $out/bin/foo $wrapperfile --set FOOBAR baz

# prefixes the binary paths of `hello` and `git`
# Be advised that paths often should be patched in directly
# (via string replacements or in `configurePhase`).
makeWrapper $out/bin/foo $wrapperfile --prefix PATH : ${lib.makeBinPath [ hello git ]}
</programlisting>
      There’s many more kinds of arguments, they are documented in
      <literal>nixpkgs/pkgs/build-support/setup-hooks/make-wrapper.sh</literal>.
     </para>
     <para>
      <literal>wrapProgram</literal> is a convenience function you probably
      want to use most of the time.
     </para>
    </listitem>
   </varlistentry>
   <varlistentry xml:id='fun-substitute'>
    <term><function>substitute</function><replaceable>infile</replaceable><replaceable>outfile</replaceable><replaceable>subs</replaceable>
    </term>
    <listitem>
     <para>
      Performs string substitution on the contents of
      <replaceable>infile</replaceable>, writing the result to
      <replaceable>outfile</replaceable>. The substitutions in
      <replaceable>subs</replaceable> are of the following form:
      <variablelist>
       <varlistentry>
        <term><option>--replace</option><replaceable>s1</replaceable><replaceable>s2</replaceable>
        </term>
        <listitem>
         <para>
          Replace every occurrence of the string <replaceable>s1</replaceable>
          by <replaceable>s2</replaceable>.
         </para>
        </listitem>
       </varlistentry>
       <varlistentry>
        <term><option>--subst-var</option><replaceable>varName</replaceable>
        </term>
        <listitem>
         <para>
          Replace every occurrence of
          <literal>@<replaceable>varName</replaceable>@</literal> by the
          contents of the environment variable
          <replaceable>varName</replaceable>. This is useful for generating
          files from templates, using
          <literal>@<replaceable>...</replaceable>@</literal> in the template
          as placeholders.
         </para>
        </listitem>
       </varlistentry>
       <varlistentry>
        <term><option>--subst-var-by</option><replaceable>varName</replaceable><replaceable>s</replaceable>
        </term>
        <listitem>
         <para>
          Replace every occurrence of
          <literal>@<replaceable>varName</replaceable>@</literal> by the string
          <replaceable>s</replaceable>.
         </para>
        </listitem>
       </varlistentry>
      </variablelist>
     </para>
     <para>
      Example:
<programlisting>
substitute ./foo.in ./foo.out \
    --replace /usr/bin/bar $bar/bin/bar \
    --replace "a string containing spaces" "some other text" \
    --subst-var someVar
</programlisting>
     </para>
     <para>
      <function>substitute</function> is implemented using the
      <command
      xlink:href="http://replace.richardlloyd.org.uk/">replace</command>
      command. Unlike with the <command>sed</command> command, you don’t have
      to worry about escaping special characters. It supports performing
      substitutions on binary files (such as executables), though there
      you’ll probably want to make sure that the replacement string is as
      long as the replaced string.
     </para>
    </listitem>
   </varlistentry>
   <varlistentry xml:id='fun-substituteInPlace'>
    <term><function>substituteInPlace</function><replaceable>file</replaceable><replaceable>subs</replaceable>
    </term>
    <listitem>
     <para>
      Like <function>substitute</function>, but performs the substitutions in
      place on the file <replaceable>file</replaceable>.
     </para>
    </listitem>
   </varlistentry>
   <varlistentry xml:id='fun-substituteAll'>
    <term><function>substituteAll</function><replaceable>infile</replaceable><replaceable>outfile</replaceable>
    </term>
    <listitem>
     <para>
      Replaces every occurrence of
      <literal>@<replaceable>varName</replaceable>@</literal>, where
      <replaceable>varName</replaceable> is any environment variable, in
      <replaceable>infile</replaceable>, writing the result to
      <replaceable>outfile</replaceable>. For instance, if
      <replaceable>infile</replaceable> has the contents
<programlisting>
#! @bash@/bin/sh
PATH=@coreutils@/bin
echo @foo@
</programlisting>
      and the environment contains
      <literal>bash=/nix/store/bmwp0q28cf21...-bash-3.2-p39</literal> and
      <literal>coreutils=/nix/store/68afga4khv0w...-coreutils-6.12</literal>,
      but does not contain the variable <varname>foo</varname>, then the output
      will be
<programlisting>
#! /nix/store/bmwp0q28cf21...-bash-3.2-p39/bin/sh
PATH=/nix/store/68afga4khv0w...-coreutils-6.12/bin
echo @foo@
</programlisting>
      That is, no substitution is performed for undefined variables.
     </para>
     <para>
      Environment variables that start with an uppercase letter or an
      underscore are filtered out, to prevent global variables (like
      <literal>HOME</literal>) or private variables (like
      <literal>__ETC_PROFILE_DONE</literal>) from accidentally getting
      substituted. The variables also have to be valid bash “names”, as
      defined in the bash manpage (alphanumeric or <literal>_</literal>, must
      not start with a number).
     </para>
    </listitem>
   </varlistentry>
   <varlistentry xml:id='fun-substituteAllInPlace'>
    <term><function>substituteAllInPlace</function><replaceable>file</replaceable>
    </term>
    <listitem>
     <para>
      Like <function>substituteAll</function>, but performs the substitutions
      in place on the file <replaceable>file</replaceable>.
     </para>
    </listitem>
   </varlistentry>
   <varlistentry xml:id='fun-stripHash'>
    <term><function>stripHash</function><replaceable>path</replaceable>
    </term>
    <listitem>
     <para>
      Strips the directory and hash part of a store path, outputting the name
      part to <literal>stdout</literal>. For example:
<programlisting>
# prints coreutils-8.24
stripHash "/nix/store/9s9r019176g7cvn2nvcw41gsp862y6b4-coreutils-8.24"
</programlisting>
      If you wish to store the result in another variable, then the following
      idiom may be useful:
<programlisting>
name="/nix/store/9s9r019176g7cvn2nvcw41gsp862y6b4-coreutils-8.24"
someVar=$(stripHash $name)
</programlisting>
     </para>
    </listitem>
   </varlistentry>
   <varlistentry xml:id='fun-wrapProgram'>
    <term><function>wrapProgram</function><replaceable>executable</replaceable><replaceable>makeWrapperArgs</replaceable>
    </term>
    <listitem>
     <para>
      Convenience function for <literal>makeWrapper</literal> that
      automatically creates a sane wrapper file It takes all the same arguments
      as <literal>makeWrapper</literal>, except for <literal>--argv0</literal>.
     </para>
     <para>
      It cannot be applied multiple times, since it will overwrite the wrapper
      file.
     </para>
    </listitem>
   </varlistentry>
  </variablelist>
 </section>
 <section xml:id="ssec-setup-hooks">
  <title>Package setup hooks</title>

  <para>
   Nix itself considers a build-time dependency merely something that should
   previously be built and accessible at build time—packages themselves are
   on their own to perform any additional setup. In most cases, that is fine,
   and the downstream derivation can deal with it's own dependencies. But for a
   few common tasks, that would result in almost every package doing the same
   sort of setup work---depending not on the package itself, but entirely on
   which dependencies were used.
  </para>

  <para>
   In order to alleviate this burden, the <firstterm>setup
   hook></firstterm>mechanism was written, where any package can include a
   shell script that [by convention rather than enforcement by Nix], any
   downstream reverse-dependency will source as part of its build process. That
   allows the downstream dependency to merely specify its dependencies, and
   lets those dependencies effectively initialize themselves. No boilerplate
   mirroring the list of dependencies is needed.
  </para>

  <para>
   The Setup hook mechanism is a bit of a sledgehammer though: a powerful
   feature with a broad and indiscriminate area of effect. The combination of
   its power and implicit use may be expedient, but isn't without costs. Nix
   itself is unchanged, but the spirit of adding dependencies being effect-free
   is violated even if the letter isn't. For example, if a derivation path is
   mentioned more than once, Nix itself doesn't care and simply makes sure the
   dependency derivation is already built just the same—depending is just
   needing something to exist, and needing is idempotent. However, a dependency
   specified twice will have its setup hook run twice, and that could easily
   change the build environment (though a well-written setup hook will
   therefore strive to be idempotent so this is in fact not observable). More
   broadly, setup hooks are anti-modular in that multiple dependencies, whether
   the same or different, should not interfere and yet their setup hooks may
   well do so.
  </para>

  <para>
   The most typical use of the setup hook is actually to add other hooks which
   are then run (i.e. after all the setup hooks) on each dependency. For
   example, the C compiler wrapper's setup hook feeds itself flags for each
   dependency that contains relevant libaries and headers. This is done by
   defining a bash function, and appending its name to one of
   <envar>envBuildBuildHooks</envar>`, <envar>envBuildHostHooks</envar>`,
   <envar>envBuildTargetHooks</envar>`, <envar>envHostHostHooks</envar>`,
   <envar>envHostTargetHooks</envar>`, or <envar>envTargetTargetHooks</envar>`.
   These 6 bash variables correspond to the 6 sorts of dependencies by platform
   (there's 12 total but we ignore the propagated/non-propagated axis).
  </para>

  <para>
   Packages adding a hook should not hard code a specific hook, but rather
   choose a variable <emphasis>relative</emphasis> to how they are included.
   Returning to the C compiler wrapper example, if it itself is an
   <literal>n</literal> dependency, then it only wants to accumulate flags from
   <literal>n + 1</literal> dependencies, as only those ones match the
   compiler's target platform. The <envar>hostOffset</envar> variable is
   defined with the current dependency's host offset
   <envar>targetOffset</envar> with its target offset, before it's setup hook
   is sourced. Additionally, since most environment hooks don't care about the
   target platform, That means the setup hook can append to the right bash
   array by doing something like
<programlisting language="bash">
addEnvHooks "$hostOffset" myBashFunction
  </programlisting>
  </para>

  <para>
   The <emphasis>existence</emphasis> of setups hooks has long been documented
   and packages inside Nixpkgs are free to use these mechanism. Other packages,
   however, should not rely on these mechanisms not changing between Nixpkgs
   versions. Because of the existing issues with this system, there's little
   benefit from mandating it be stable for any period of time.
  </para>

  <para>
   Here are some packages that provide a setup hook. Since the mechanism is
   modular, this probably isn't an exhaustive list. Then again, since the
   mechanism is only to be used as a last resort, it might be.
   <variablelist>
    <varlistentry>
     <term>Bintools Wrapper</term>
     <listitem>
      <para>
       Bintools Wrapper wraps the binary utilities for a bunch of miscellaneous
       purposes. These are GNU Binutils when targetting Linux, and a mix of
       cctools and GNU binutils for Darwin. [The "Bintools" name is supposed to
       be a compromise between "Binutils" and "cctools" not denoting any
       specific implementation.] Specifically, the underlying bintools package,
       and a C standard library (glibc or Darwin's libSystem, just for the
       dynamic loader) are all fed in, and dependency finding, hardening (see
       below), and purity checks for each are handled by Bintools Wrapper.
       Packages typically depend on CC Wrapper, which in turn (at run time)
       depends on Bintools Wrapper.
      </para>
      <para>
       Bintools Wrapper was only just recently split off from CC Wrapper, so
       the division of labor is still being worked out. For example, it
       shouldn't care about about the C standard library, but just take a
       derivation with the dynamic loader (which happens to be the glibc on
       linux). Dependency finding however is a task both wrappers will continue
       to need to share, and probably the most important to understand. It is
       currently accomplished by collecting directories of host-platform
       dependencies (i.e. <varname>buildInputs</varname> and
       <varname>nativeBuildInputs</varname>) in environment variables. Bintools
       Wrapper's setup hook causes any <filename>lib</filename> and
       <filename>lib64</filename> subdirectories to be added to
       <envar>NIX_LDFLAGS</envar>. Since CC Wrapper and Bintools Wrapper use
       the same strategy, most of the Bintools Wrapper code is sparsely
       commented and refers to CC Wrapper. But CC Wrapper's code, by contrast,
       has quite lengthy comments. Bintools Wrapper merely cites those, rather
       than repeating them, to avoid falling out of sync.
      </para>
      <para>
       A final task of the setup hook is defining a number of standard
       environment variables to tell build systems which executables full-fill
       which purpose. They are defined to just be the base name of the tools,
       under the assumption that Bintools Wrapper's binaries will be on the
       path. Firstly, this helps poorly-written packages, e.g. ones that look
       for just <command>gcc</command> when <envar>CC</envar> isn't defined yet
       <command>clang</command> is to be used. Secondly, this helps packages
       not get confused when cross-compiling, in which case multiple Bintools
       Wrappers may simultaneously be in use.
       <footnote>
        <para>
         Each wrapper targets a single platform, so if binaries for multiple
         platforms are needed, the underlying binaries must be wrapped multiple
         times. As this is a property of the wrapper itself, the multiple
         wrappings are needed whether or not the same underlying binaries can
         target multiple platforms.
        </para>
       </footnote>
       <envar>BUILD_</envar>- and <envar>TARGET_</envar>-prefixed versions of
       the normal environment variable are defined for the additional Bintools
       Wrappers, properly disambiguating them.
      </para>
      <para>
       A problem with this final task is that Bintools Wrapper is honest and
       defines <envar>LD</envar> as <command>ld</command>. Most packages,
       however, firstly use the C compiler for linking, secondly use
       <envar>LD</envar> anyways, defining it as the C compiler, and thirdly,
       only so define <envar>LD</envar> when it is undefined as a fallback.
       This triple-threat means Bintools Wrapper will break those packages, as
       LD is already defined as the actual linker which the package won't
       override yet doesn't want to use. The workaround is to define, just for
       the problematic package, <envar>LD</envar> as the C compiler. A good way
       to do this would be <command>preConfigure = "LD=$CC"</command>.
      </para>
     </listitem>
    </varlistentry>
    <varlistentry>
     <term>CC Wrapper</term>
     <listitem>
      <para>
       CC Wrapper wraps a C toolchain for a bunch of miscellaneous purposes.
       Specifically, a C compiler (GCC or Clang), wrapped binary tools, and a C
       standard library (glibc or Darwin's libSystem, just for the dynamic
       loader) are all fed in, and dependency finding, hardening (see below),
       and purity checks for each are handled by CC Wrapper. Packages typically
       depend on CC Wrapper, which in turn (at run time) depends on Bintools
       Wrapper.
      </para>
      <para>
       Dependency finding is undoubtedly the main task of CC Wrapper. This
       works just like Bintools Wrapper, except that any
       <filename>include</filename> subdirectory of any relevant dependency is
       added to <envar>NIX_CFLAGS_COMPILE</envar>. The setup hook itself
       contains some lengthy comments describing the exact convoluted mechanism
       by which this is accomplished.
      </para>
      <para>
       CC Wrapper also like Bintools Wrapper defines standard environment
       variables with the names of the tools it wraps, for the same reasons
       described above. Importantly, while it includes a <command>cc</command>
       symlink to the c compiler for portability, the <envar>CC</envar> will be
       defined using the compiler's "real name" (i.e. <command>gcc</command> or
       <command>clang</command>). This helps lousy build systems that inspect
       on the name of the compiler rather than run it.
      </para>
     </listitem>
    </varlistentry>
    <varlistentry>
     <term>Perl</term>
     <listitem>
      <para>
       Adds the <filename>lib/site_perl</filename> subdirectory of each build
       input to the <envar>PERL5LIB</envar> environment variable. For instance,
       if <varname>buildInputs</varname> contains Perl, then the
       <filename>lib/site_perl</filename> subdirectory of each input is added
       to the <envar>PERL5LIB</envar> environment variable.
      </para>
     </listitem>
    </varlistentry>
    <varlistentry>
     <term>Python</term>
     <listitem>
      <para>
       Adds the <filename>lib/${python.libPrefix}/site-packages</filename>
       subdirectory of each build input to the <envar>PYTHONPATH</envar>
       environment variable.
      </para>
     </listitem>
    </varlistentry>
    <varlistentry>
     <term>pkg-config</term>
     <listitem>
      <para>
       Adds the <filename>lib/pkgconfig</filename> and
       <filename>share/pkgconfig</filename> subdirectories of each build input
       to the <envar>PKG_CONFIG_PATH</envar> environment variable.
      </para>
     </listitem>
    </varlistentry>
    <varlistentry>
     <term>Automake</term>
     <listitem>
      <para>
       Adds the <filename>share/aclocal</filename> subdirectory of each build
       input to the <envar>ACLOCAL_PATH</envar> environment variable.
      </para>
     </listitem>
    </varlistentry>
    <varlistentry>
     <term>Autoconf</term>
     <listitem>
      <para>
       The <varname>autoreconfHook</varname> derivation adds
       <varname>autoreconfPhase</varname>, which runs autoreconf, libtoolize
       and automake, essentially preparing the configure script in
       autotools-based builds.
      </para>
     </listitem>
    </varlistentry>
    <varlistentry>
     <term>libxml2</term>
     <listitem>
      <para>
       Adds every file named <filename>catalog.xml</filename> found under the
       <filename>xml/dtd</filename> and <filename>xml/xsl</filename>
       subdirectories of each build input to the
       <envar>XML_CATALOG_FILES</envar> environment variable.
      </para>
     </listitem>
    </varlistentry>
    <varlistentry>
     <term>teTeX / TeX Live</term>
     <listitem>
      <para>
       Adds the <filename>share/texmf-nix</filename> subdirectory of each build
       input to the <envar>TEXINPUTS</envar> environment variable.
      </para>
     </listitem>
    </varlistentry>
    <varlistentry>
     <term>Qt 4</term>
     <listitem>
      <para>
       Sets the <envar>QTDIR</envar> environment variable to Qt’s path.
      </para>
     </listitem>
    </varlistentry>
    <varlistentry>
     <term>gdk-pixbuf</term>
     <listitem>
      <para>
       Exports <envar>GDK_PIXBUF_MODULE_FILE</envar> environment variable the
       the builder. Add librsvg package to <varname>buildInputs</varname> to
       get svg support.
      </para>
     </listitem>
    </varlistentry>
    <varlistentry>
     <term>GHC</term>
     <listitem>
      <para>
       Creates a temporary package database and registers every Haskell build
       input in it (TODO: how?).
      </para>
     </listitem>
    </varlistentry>
    <varlistentry>
     <term>GStreamer</term>
     <listitem>
      <para>
       Adds the GStreamer plugins subdirectory of each build input to the
       <envar>GST_PLUGIN_SYSTEM_PATH_1_0</envar> or
       <envar>GST_PLUGIN_SYSTEM_PATH</envar> environment variable.
      </para>
     </listitem>
    </varlistentry>
    <varlistentry>
     <term>paxctl</term>
     <listitem>
      <para>
       Defines the <varname>paxmark</varname> helper for setting per-executable
       PaX flags on Linux (where it is available by default; on all other
       platforms, <varname>paxmark</varname> is a no-op). For example, to
       disable secure memory protections on the executable
       <replaceable>foo</replaceable>:
<programlisting>
      postFixup = ''
        paxmark m $out/bin/<replaceable>foo</replaceable>
      '';
    </programlisting>
       The <literal>m</literal> flag is the most common flag and is typically
       required for applications that employ JIT compilation or otherwise need
       to execute code generated at run-time. Disabling PaX protections should
       be considered a last resort: if possible, problematic features should be
       disabled or patched to work with PaX.
      </para>
     </listitem>
    </varlistentry>
    <varlistentry>
     <term>autoPatchelfHook</term>
     <listitem>
      <para>
       This is a special setup hook which helps in packaging proprietary
       software in that it automatically tries to find missing shared library
       dependencies of ELF files. All packages within the
       <envar>runtimeDependencies</envar> environment variable are
       unconditionally added to executables, which is useful for programs that
       use <citerefentry>
       <refentrytitle>dlopen</refentrytitle>
       <manvolnum>3</manvolnum> </citerefentry> to load libraries at runtime.
      </para>
     </listitem>
    </varlistentry>
   </variablelist>
  </para>
 </section>
 <section xml:id="sec-purity-in-nixpkgs">
  <title>Purity in Nixpkgs</title>

  <para>
   [measures taken to prevent dependencies on packages outside the store, and
   what you can do to prevent them]
  </para>

  <para>
   GCC doesn't search in locations such as <filename>/usr/include</filename>.
   In fact, attempts to add such directories through the <option>-I</option>
   flag are filtered out. Likewise, the linker (from GNU binutils) doesn't
   search in standard locations such as <filename>/usr/lib</filename>. Programs
   built on Linux are linked against a GNU C Library that likewise doesn't
   search in the default system locations.
  </para>
 </section>
 <section xml:id="sec-hardening-in-nixpkgs">
  <title>Hardening in Nixpkgs</title>

  <para>
   There are flags available to harden packages at compile or link-time. These
   can be toggled using the <varname>stdenv.mkDerivation</varname> parameters
   <varname>hardeningDisable</varname> and <varname>hardeningEnable</varname>.
  </para>

  <para>
   Both parameters take a list of flags as strings. The special
   <varname>"all"</varname> flag can be passed to
   <varname>hardeningDisable</varname> to turn off all hardening. These flags
   can also be used as environment variables for testing or development
   purposes.
  </para>

  <para>
   The following flags are enabled by default and might require disabling with
   <varname>hardeningDisable</varname> if the program to package is
   incompatible.
  </para>

  <variablelist>
   <varlistentry>
    <term><varname>format</varname>
    </term>
    <listitem>
     <para>
      Adds the <option>-Wformat -Wformat-security
      -Werror=format-security</option> compiler options. At present, this warns
      about calls to <varname>printf</varname> and <varname>scanf</varname>
      functions where the format string is not a string literal and there are
      no format arguments, as in <literal>printf(foo);</literal>. This may be a
      security hole if the format string came from untrusted input and contains
      <literal>%n</literal>.
     </para>
     <para>
      This needs to be turned off or fixed for errors similar to:
     </para>
<programlisting>
/tmp/nix-build-zynaddsubfx-2.5.2.drv-0/zynaddsubfx-2.5.2/src/UI/guimain.cpp:571:28: error: format not a string literal and no format arguments [-Werror=format-security]
         printf(help_message);
                            ^
cc1plus: some warnings being treated as errors
    </programlisting>
    </listitem>
   </varlistentry>
   <varlistentry>
    <term><varname>stackprotector</varname>
    </term>
    <listitem>
     <para>
      Adds the <option>-fstack-protector-strong --param
      ssp-buffer-size=4</option> compiler options. This adds safety checks
      against stack overwrites rendering many potential code injection attacks
      into aborting situations. In the best case this turns code injection
      vulnerabilities into denial of service or into non-issues (depending on
      the application).
     </para>
     <para>
      This needs to be turned off or fixed for errors similar to:
     </para>
<programlisting>
bin/blib.a(bios_console.o): In function `bios_handle_cup':
/tmp/nix-build-ipxe-20141124-5cbdc41.drv-0/ipxe-5cbdc41/src/arch/i386/firmware/pcbios/bios_console.c:86: undefined reference to `__stack_chk_fail'
    </programlisting>
    </listitem>
   </varlistentry>
   <varlistentry>
    <term><varname>fortify</varname>
    </term>
    <listitem>
     <para>
      Adds the <option>-O2 -D_FORTIFY_SOURCE=2</option> compiler options.
      During code generation the compiler knows a great deal of information
      about buffer sizes (where possible), and attempts to replace insecure
      unlimited length buffer function calls with length-limited ones. This is
      especially useful for old, crufty code. Additionally, format strings in
      writable memory that contain '%n' are blocked. If an application depends
      on such a format string, it will need to be worked around.
     </para>
     <para>
      Additionally, some warnings are enabled which might trigger build
      failures if compiler warnings are treated as errors in the package build.
      In this case, set <option>NIX_CFLAGS_COMPILE</option> to
      <option>-Wno-error=warning-type</option>.
     </para>
     <para>
      This needs to be turned off or fixed for errors similar to:
     </para>
<programlisting>
malloc.c:404:15: error: return type is an incomplete type
malloc.c:410:19: error: storage size of 'ms' isn't known
    </programlisting>
<programlisting>
strdup.h:22:1: error: expected identifier or '(' before '__extension__'
    </programlisting>
<programlisting>
strsep.c:65:23: error: register name not specified for 'delim'
    </programlisting>
<programlisting>
installwatch.c:3751:5: error: conflicting types for '__open_2'
    </programlisting>
<programlisting>
fcntl2.h:50:4: error: call to '__open_missing_mode' declared with attribute error: open with O_CREAT or O_TMPFILE in second argument needs 3 arguments
    </programlisting>
    </listitem>
   </varlistentry>
   <varlistentry>
    <term><varname>pic</varname>
    </term>
    <listitem>
     <para>
      Adds the <option>-fPIC</option> compiler options. This options adds
      support for position independent code in shared libraries and thus making
      ASLR possible.
     </para>
     <para>
      Most notably, the Linux kernel, kernel modules and other code not running
      in an operating system environment like boot loaders won't build with PIC
      enabled. The compiler will is most cases complain that PIC is not
      supported for a specific build.
     </para>
     <para>
      This needs to be turned off or fixed for assembler errors similar to:
     </para>
<programlisting>
ccbLfRgg.s: Assembler messages:
ccbLfRgg.s:33: Error: missing or invalid displacement expression `private_key_len@GOTOFF'
    </programlisting>
    </listitem>
   </varlistentry>
   <varlistentry>
    <term><varname>strictoverflow</varname>
    </term>
    <listitem>
     <para>
      Signed integer overflow is undefined behaviour according to the C
      standard. If it happens, it is an error in the program as it should check
      for overflow before it can happen, not afterwards. GCC provides built-in
      functions to perform arithmetic with overflow checking, which are correct
      and faster than any custom implementation. As a workaround, the option
      <option>-fno-strict-overflow</option> makes gcc behave as if signed
      integer overflows were defined.
     </para>
     <para>
      This flag should not trigger any build or runtime errors.
     </para>
    </listitem>
   </varlistentry>
   <varlistentry>
    <term><varname>relro</varname>
    </term>
    <listitem>
     <para>
      Adds the <option>-z relro</option> linker option. During program load,
      several ELF memory sections need to be written to by the linker, but can
      be turned read-only before turning over control to the program. This
      prevents some GOT (and .dtors) overwrite attacks, but at least the part
      of the GOT used by the dynamic linker (.got.plt) is still vulnerable.
     </para>
     <para>
      This flag can break dynamic shared object loading. For instance, the
      module systems of Xorg and OpenCV are incompatible with this flag. In
      almost all cases the <varname>bindnow</varname> flag must also be
      disabled and incompatible programs typically fail with similar errors at
      runtime.
     </para>
    </listitem>
   </varlistentry>
   <varlistentry>
    <term><varname>bindnow</varname>
    </term>
    <listitem>
     <para>
      Adds the <option>-z bindnow</option> linker option. During program load,
      all dynamic symbols are resolved, allowing for the complete GOT to be
      marked read-only (due to <varname>relro</varname>). This prevents GOT
      overwrite attacks. For very large applications, this can incur some
      performance loss during initial load while symbols are resolved, but this
      shouldn't be an issue for daemons.
     </para>
     <para>
      This flag can break dynamic shared object loading. For instance, the
      module systems of Xorg and PHP are incompatible with this flag. Programs
      incompatible with this flag often fail at runtime due to missing symbols,
      like:
     </para>
<programlisting>
intel_drv.so: undefined symbol: vgaHWFreeHWRec
    </programlisting>
    </listitem>
   </varlistentry>
  </variablelist>

  <para>
   The following flags are disabled by default and should be enabled with
   <varname>hardeningEnable</varname> for packages that take untrusted input
   like network services.
  </para>

  <variablelist>
   <varlistentry>
    <term><varname>pie</varname>
    </term>
    <listitem>
     <para>
      Adds the <option>-fPIE</option> compiler and <option>-pie</option> linker
      options. Position Independent Executables are needed to take advantage of
      Address Space Layout Randomization, supported by modern kernel versions.
      While ASLR can already be enforced for data areas in the stack and heap
      (brk and mmap), the code areas must be compiled as position-independent.
      Shared libraries already do this with the <varname>pic</varname> flag, so
      they gain ASLR automatically, but binary .text regions need to be build
      with <varname>pie</varname> to gain ASLR. When this happens, ROP attacks
      are much harder since there are no static locations to bounce off of
      during a memory corruption attack.
     </para>
    </listitem>
   </varlistentry>
  </variablelist>

  <para>
   For more in-depth information on these hardening flags and hardening in
   general, refer to the
   <link xlink:href="https://wiki.debian.org/Hardening">Debian Wiki</link>,
   <link xlink:href="https://wiki.ubuntu.com/Security/Features">Ubuntu
   Wiki</link>,
   <link xlink:href="https://wiki.gentoo.org/wiki/Project:Hardened">Gentoo
   Wiki</link>, and the
   <link xlink:href="https://wiki.archlinux.org/index.php/DeveloperWiki:Security">
   Arch Wiki</link>.
  </para>
 </section>
</chapter><|MERGE_RESOLUTION|>--- conflicted
+++ resolved
@@ -577,456 +577,6 @@
       prefixed for the same reason of alerting potential users.
      </para>
     </listitem>
-<<<<<<< HEAD
-  </varlistentry>
-
-</variablelist>
-
-</para>
-
-</section>
-
-
-<section xml:id="ssec-unpack-phase"><title>The unpack phase</title>
-
-<para>The unpack phase is responsible for unpacking the source code of
-the package.  The default implementation of
-<function>unpackPhase</function> unpacks the source files listed in
-the <envar>src</envar> environment variable to the current directory.
-It supports the following files by default:
-
-<variablelist>
-
-  <varlistentry>
-    <term>Tar files</term>
-    <listitem><para>These can optionally be compressed using
-    <command>gzip</command> (<filename>.tar.gz</filename>,
-    <filename>.tgz</filename> or <filename>.tar.Z</filename>),
-    <command>bzip2</command> (<filename>.tar.bz2</filename> or
-    <filename>.tbz2</filename>) or <command>xz</command>
-    (<filename>.tar.xz</filename> or
-    <filename>.tar.lzma</filename>).</para></listitem>
-  </varlistentry>
-
-  <varlistentry>
-    <term>Zip files</term>
-    <listitem><para>Zip files are unpacked using
-    <command>unzip</command>.  However, <command>unzip</command> is
-    not in the standard environment, so you should add it to
-    <varname>buildInputs</varname> yourself.</para></listitem>
-  </varlistentry>
-
-  <varlistentry>
-    <term>Directories in the Nix store</term>
-    <listitem><para>These are simply copied to the current directory.
-    The hash part of the file name is stripped,
-    e.g. <filename>/nix/store/1wydxgby13cz...-my-sources</filename>
-    would be copied to
-    <filename>my-sources</filename>.</para></listitem>
-  </varlistentry>
-
-</variablelist>
-
-Additional file types can be supported by setting the
-<varname>unpackCmd</varname> variable (see below).</para>
-
-<para></para>
-
-<variablelist>
-  <title>Variables controlling the unpack phase</title>
-
-  <varlistentry>
-    <term><varname>srcs</varname> / <varname>src</varname></term>
-    <listitem><para>The list of source files or directories to be
-    unpacked or copied.  One of these must be set.</para></listitem>
-  </varlistentry>
-
-  <varlistentry>
-    <term><varname>sourceRoot</varname></term>
-    <listitem><para>After running <function>unpackPhase</function>,
-    the generic builder changes the current directory to the directory
-    created by unpacking the sources.  If there are multiple source
-    directories, you should set <varname>sourceRoot</varname> to the
-    name of the intended directory.</para></listitem>
-  </varlistentry>
-
-  <varlistentry>
-    <term><varname>setSourceRoot</varname></term>
-    <listitem><para>Alternatively to setting
-    <varname>sourceRoot</varname>, you can set
-    <varname>setSourceRoot</varname> to a shell command to be
-    evaluated by the unpack phase after the sources have been
-    unpacked.  This command must set
-    <varname>sourceRoot</varname>.</para></listitem>
-  </varlistentry>
-
-  <varlistentry>
-    <term><varname>preUnpack</varname></term>
-    <listitem><para>Hook executed at the start of the unpack
-    phase.</para></listitem>
-  </varlistentry>
-
-  <varlistentry>
-    <term><varname>postUnpack</varname></term>
-    <listitem><para>Hook executed at the end of the unpack
-    phase.</para></listitem>
-  </varlistentry>
-
-  <varlistentry>
-    <term><varname>dontMakeSourcesWritable</varname></term>
-    <listitem><para>If set to <literal>1</literal>, the unpacked
-    sources are <emphasis>not</emphasis> made
-    writable.  By default, they are made writable to prevent problems
-    with read-only sources.  For example, copied store directories
-    would be read-only without this.</para></listitem>
-  </varlistentry>
-
-  <varlistentry>
-    <term><varname>unpackCmd</varname></term>
-    <listitem><para>The unpack phase evaluates the string
-    <literal>$unpackCmd</literal> for any unrecognised file.  The path
-    to the current source file is contained in the
-    <varname>curSrc</varname> variable.</para></listitem>
-  </varlistentry>
-
-</variablelist>
-
-</section>
-
-
-<section xml:id="ssec-patch-phase"><title>The patch phase</title>
-
-<para>The patch phase applies the list of patches defined in the
-<varname>patches</varname> variable.</para>
-
-<variablelist>
-  <title>Variables controlling the patch phase</title>
-
-  <varlistentry>
-    <term><varname>patches</varname></term>
-    <listitem><para>The list of patches.  They must be in the format
-    accepted by the <command>patch</command> command, and may
-    optionally be compressed using <command>gzip</command>
-    (<filename>.gz</filename>), <command>bzip2</command>
-    (<filename>.bz2</filename>) or <command>xz</command>
-    (<filename>.xz</filename>).</para></listitem>
-  </varlistentry>
-
-  <varlistentry>
-    <term><varname>patchFlags</varname></term>
-    <listitem><para>Flags to be passed to <command>patch</command>.
-    If not set, the argument <option>-p1</option> is used, which
-    causes the leading directory component to be stripped from the
-    file names in each patch.</para></listitem>
-  </varlistentry>
-
-  <varlistentry>
-    <term><varname>prePatch</varname></term>
-    <listitem><para>Hook executed at the start of the patch
-    phase.</para></listitem>
-  </varlistentry>
-
-  <varlistentry>
-    <term><varname>postPatch</varname></term>
-    <listitem><para>Hook executed at the end of the patch
-    phase.</para></listitem>
-  </varlistentry>
-
-</variablelist>
-
-</section>
-
-
-<section xml:id="ssec-configure-phase"><title>The configure phase</title>
-
-<para>The configure phase prepares the source tree for building.  The
-default <function>configurePhase</function> runs
-<filename>./configure</filename> (typically an Autoconf-generated
-script) if it exists.</para>
-
-<variablelist>
-  <title>Variables controlling the configure phase</title>
-
-  <varlistentry>
-    <term><varname>configureScript</varname></term>
-    <listitem><para>The name of the configure script.  It defaults to
-    <filename>./configure</filename> if it exists; otherwise, the
-    configure phase is skipped.  This can actually be a command (like
-    <literal>perl ./Configure.pl</literal>).</para></listitem>
-  </varlistentry>
-
-  <varlistentry>
-    <term><varname>configureFlags</varname></term>
-    <listitem><para>A list of strings passed as additional arguments to the
-    configure script.</para></listitem>
-  </varlistentry>
-
-  <varlistentry>
-    <term><varname>configureFlagsArray</varname></term>
-    <listitem><para>A shell array containing additional arguments
-    passed to the configure script.  You must use this instead of
-    <varname>configureFlags</varname> if the arguments contain
-    spaces.</para></listitem>
-  </varlistentry>
-
-  <varlistentry>
-    <term><varname>dontAddPrefix</varname></term>
-    <listitem><para>By default, the flag
-    <literal>--prefix=$prefix</literal> is added to the configure
-    flags.  If this is undesirable, set this variable to
-    true.</para></listitem>
-  </varlistentry>
-
-  <varlistentry>
-    <term><varname>prefix</varname></term>
-    <listitem><para>The prefix under which the package must be
-    installed, passed via the <option>--prefix</option> option to the
-    configure script.  It defaults to
-    <option>$out</option>.</para></listitem>
-  </varlistentry>
-
-  <varlistentry>
-    <term><varname>dontAddDisableDepTrack</varname></term>
-    <listitem><para>By default, the flag
-    <literal>--disable-dependency-tracking</literal> is added to the
-    configure flags to speed up Automake-based builds.  If this is
-    undesirable, set this variable to true.</para></listitem>
-  </varlistentry>
-
-  <varlistentry>
-    <term><varname>dontFixLibtool</varname></term>
-    <listitem><para>By default, the configure phase applies some
-    special hackery to all files called <filename>ltmain.sh</filename>
-    before running the configure script in order to improve the purity
-    of Libtool-based packages<footnote><para>It clears the
-    <varname>sys_lib_<replaceable>*</replaceable>search_path</varname>
-    variables in the Libtool script to prevent Libtool from using
-    libraries in <filename>/usr/lib</filename> and
-    such.</para></footnote>.  If this is undesirable, set this
-    variable to true.</para></listitem>
-  </varlistentry>
-
-  <varlistentry>
-    <term><varname>dontDisableStatic</varname></term>
-    <listitem><para>By default, when the configure script has
-    <option>--enable-static</option>, the option
-    <option>--disable-static</option> is added to the configure flags.</para>
-    <para>If this is undesirable, set this variable to
-    true.</para></listitem>
-  </varlistentry>
-
-  <varlistentry>
-    <term><varname>configurePlatforms</varname></term>
-    <listitem><para>
-      By default, when cross compiling, the configure script has <option>--build=...</option> and <option>--host=...</option> passed.
-      Packages can instead pass <literal>[ "build" "host" "target" ]</literal> or a subset to control exactly which platform flags are passed.
-      Compilers and other tools should use this to also pass the target platform, for example.
-      <footnote><para>Eventually these will be passed when in native builds too, to improve determinism: build-time guessing, as is done today, is a risk of impurity.</para></footnote>
-    </para></listitem>
-  </varlistentry>
-
-  <varlistentry>
-    <term><varname>preConfigure</varname></term>
-    <listitem><para>Hook executed at the start of the configure
-    phase.</para></listitem>
-  </varlistentry>
-
-  <varlistentry>
-    <term><varname>postConfigure</varname></term>
-    <listitem><para>Hook executed at the end of the configure
-    phase.</para></listitem>
-  </varlistentry>
-
-</variablelist>
-
-
-</section>
-
-
-<section xml:id="build-phase"><title>The build phase</title>
-
-<para>The build phase is responsible for actually building the package
-(e.g. compiling it).  The default <function>buildPhase</function>
-simply calls <command>make</command> if a file named
-<filename>Makefile</filename>, <filename>makefile</filename> or
-<filename>GNUmakefile</filename> exists in the current directory (or
-the <varname>makefile</varname> is explicitly set); otherwise it does
-nothing.</para>
-
-<variablelist>
-  <title>Variables controlling the build phase</title>
-
-  <varlistentry>
-    <term><varname>dontBuild</varname></term>
-    <listitem><para>Set to true to skip the build phase.</para></listitem>
-  </varlistentry>
-
-  <varlistentry>
-    <term><varname>makefile</varname></term>
-    <listitem><para>The file name of the Makefile.</para></listitem>
-  </varlistentry>
-
-  <varlistentry>
-    <term><varname>makeFlags</varname></term>
-    <listitem><para>A list of strings passed as additional flags to
-    <command>make</command>.  These flags are also used by the default
-    install and check phase.  For setting make flags specific to the
-    build phase, use <varname>buildFlags</varname> (see below).
-
-<programlisting>
-makeFlags = [ "PREFIX=$(out)" ];
-</programlisting>
-
-    <note><para>The flags are quoted in bash, but environment variables can
-    be specified by using the make syntax.</para></note></para></listitem>
-  </varlistentry>
-
-  <varlistentry>
-    <term><varname>makeFlagsArray</varname></term>
-    <listitem><para>A shell array containing additional arguments
-    passed to <command>make</command>.  You must use this instead of
-    <varname>makeFlags</varname> if the arguments contain
-    spaces, e.g.
-
-<programlisting>
-makeFlagsArray=(CFLAGS="-O0 -g" LDFLAGS="-lfoo -lbar")
-</programlisting>
-
-    Note that shell arrays cannot be passed through environment
-    variables, so you cannot set <varname>makeFlagsArray</varname> in
-    a derivation attribute (because those are passed through
-    environment variables): you have to define them in shell
-    code.</para></listitem>
-  </varlistentry>
-
-  <varlistentry>
-    <term><varname>buildFlags</varname> / <varname>buildFlagsArray</varname></term>
-    <listitem><para>A list of strings passed as additional flags to
-    <command>make</command>.  Like <varname>makeFlags</varname> and
-    <varname>makeFlagsArray</varname>, but only used by the build
-    phase.</para></listitem>
-  </varlistentry>
-
-  <varlistentry>
-    <term><varname>preBuild</varname></term>
-    <listitem><para>Hook executed at the start of the build
-    phase.</para></listitem>
-  </varlistentry>
-
-  <varlistentry>
-    <term><varname>postBuild</varname></term>
-    <listitem><para>Hook executed at the end of the build
-    phase.</para></listitem>
-  </varlistentry>
-
-</variablelist>
-
-
-<para>
-You can set flags for <command>make</command> through the
-<varname>makeFlags</varname> variable.</para>
-
-<para>Before and after running <command>make</command>, the hooks
-<varname>preBuild</varname> and <varname>postBuild</varname> are
-called, respectively.</para>
-
-</section>
-
-
-<section xml:id="ssec-check-phase"><title>The check phase</title>
-
-<para>The check phase checks whether the package was built correctly
-by running its test suite.  The default
-<function>checkPhase</function> calls <command>make check</command>,
-but only if the <varname>doCheck</varname> variable is enabled.</para>
-
-<variablelist>
-  <title>Variables controlling the check phase</title>
-
-  <varlistentry>
-    <term><varname>doCheck</varname></term>
-    <listitem><para>
-      Controls whether the check phase is executed.
-      By default it is skipped, but if <varname>doCheck</varname> is set to true, the check phase is usually executed.
-      Thus you should set <programlisting>doCheck = true;</programlisting> in the derivation to enable checks.
-      The exception is cross compilation.
-      Cross compiled builds never run tests, no matter how <varname>doCheck</varname> is set,
-      as the newly-built program won't run on the platform used to build it.
-    </para></listitem>
-  </varlistentry>
-
-  <varlistentry>
-    <term><varname>checkInputs</varname></term>
-    <listitem><para>
-      A list of dependencies used by the phase. This gets included in <varname>buildInputs</varname> when <varname>doCheck</varname> is set.
-    </para></listitem>
-  </varlistentry>
-
-  <varlistentry>
-    <term><varname>makeFlags</varname> /
-    <varname>makeFlagsArray</varname> /
-    <varname>makefile</varname></term>
-    <listitem><para>See the build phase for details.</para></listitem>
-  </varlistentry>
-
-  <varlistentry>
-    <term><varname>checkTarget</varname></term>
-    <listitem><para>The make target that runs the tests.  Defaults to
-    <literal>check</literal>.</para></listitem>
-  </varlistentry>
-
-  <varlistentry>
-    <term><varname>checkFlags</varname> / <varname>checkFlagsArray</varname></term>
-    <listitem><para>A list of strings passed as additional flags to
-    <command>make</command>.  Like <varname>makeFlags</varname> and
-    <varname>makeFlagsArray</varname>, but only used by the check
-    phase.</para></listitem>
-  </varlistentry>
-
-  <varlistentry>
-    <term><varname>preCheck</varname></term>
-    <listitem><para>Hook executed at the start of the check
-    phase.</para></listitem>
-  </varlistentry>
-
-  <varlistentry>
-    <term><varname>postCheck</varname></term>
-    <listitem><para>Hook executed at the end of the check
-    phase.</para></listitem>
-  </varlistentry>
-
-</variablelist>
-
-
-</section>
-
-
-<section xml:id="ssec-install-phase"><title>The install phase</title>
-
-<para>The install phase is responsible for installing the package in
-the Nix store under <envar>out</envar>.  The default
-<function>installPhase</function> creates the directory
-<literal>$out</literal> and calls <command>make
-install</command>.</para>
-
-<variablelist>
-  <title>Variables controlling the install phase</title>
-
-  <varlistentry>
-    <term><varname>makeFlags</varname> /
-    <varname>makeFlagsArray</varname> /
-    <varname>makefile</varname></term>
-    <listitem><para>See the build phase for details.</para></listitem>
-  </varlistentry>
-
-  <varlistentry>
-    <term><varname>installTargets</varname></term>
-    <listitem><para>The make targets that perform the installation.
-    Defaults to <literal>install</literal>.  Example:
-
-<programlisting>
-installTargets = "install-bin install-doc";</programlisting>
-=======
    </varlistentry>
   </variablelist>
  </section>
@@ -1053,7 +603,6 @@
     </listitem>
    </varlistentry>
   </variablelist>
->>>>>>> b45ef79b
 
   <variablelist>
    <title>Variables affecting build properties</title>
@@ -1123,135 +672,6 @@
       binary-compatible with built program.
      </para>
     </listitem>
-<<<<<<< HEAD
-  </varlistentry>
-
-</variablelist>
-
-</section>
-
-<section xml:id="ssec-installCheck-phase"><title>The installCheck phase</title>
-
-<para>The installCheck phase checks whether the package was installed
-correctly by running its test suite against the installed directories.
-The default <function>installCheck</function> calls <command>make
-installcheck</command>.</para>
-
-<variablelist>
-  <title>Variables controlling the installCheck phase</title>
-
-  <varlistentry>
-    <term><varname>doInstallCheck</varname></term>
-    <listitem><para>
-      Controls whether the installCheck phase is executed.
-      By default it is skipped, but if <varname>doInstallCheck</varname> is set to true, the installCheck phase is usually executed.
-      Thus you should set <programlisting>doInstallCheck = true;</programlisting> in the derivation to enable install checks.
-      The exception is cross compilation.
-      Cross compiled builds never run tests, no matter how <varname>doInstallCheck</varname> is set,
-      as the newly-built program won't run on the platform used to build it.
-    </para></listitem>
-  </varlistentry>
-
-  <varlistentry>
-    <term><varname>installCheckInputs</varname></term>
-    <listitem><para>
-      A list of dependencies used by the phase. This gets included in <varname>buildInputs</varname> when <varname>doInstallCheck</varname> is set.
-    </para></listitem>
-  </varlistentry>
-
-  <varlistentry>
-    <term><varname>preInstallCheck</varname></term>
-    <listitem><para>Hook executed at the start of the installCheck
-    phase.</para></listitem>
-  </varlistentry>
-
-  <varlistentry>
-    <term><varname>postInstallCheck</varname></term>
-    <listitem><para>Hook executed at the end of the installCheck
-    phase.</para></listitem>
-  </varlistentry>
-
-</variablelist>
-
-</section>
-
-<section xml:id="ssec-distribution-phase"><title>The distribution
-phase</title>
-
-<para>The distribution phase is intended to produce a source
-distribution of the package.  The default
-<function>distPhase</function> first calls <command>make
-dist</command>, then it copies the resulting source tarballs to
-<filename>$out/tarballs/</filename>.  This phase is only executed if
-the attribute <varname>doDist</varname> is set.</para>
-
-<variablelist>
-  <title>Variables controlling the distribution phase</title>
-
-  <varlistentry>
-    <term><varname>distTarget</varname></term>
-    <listitem><para>The make target that produces the distribution.
-    Defaults to <literal>dist</literal>.</para></listitem>
-  </varlistentry>
-
-  <varlistentry>
-    <term><varname>distFlags</varname> / <varname>distFlagsArray</varname></term>
-    <listitem><para>Additional flags passed to
-    <command>make</command>.</para></listitem>
-  </varlistentry>
-
-  <varlistentry>
-    <term><varname>tarballs</varname></term>
-    <listitem><para>The names of the source distribution files to be
-    copied to <filename>$out/tarballs/</filename>.  It can contain
-    shell wildcards.  The default is
-    <filename>*.tar.gz</filename>.</para></listitem>
-  </varlistentry>
-
-  <varlistentry>
-    <term><varname>dontCopyDist</varname></term>
-    <listitem><para>If set, no files are copied to
-    <filename>$out/tarballs/</filename>.</para></listitem>
-  </varlistentry>
-
-  <varlistentry>
-    <term><varname>preDist</varname></term>
-    <listitem><para>Hook executed at the start of the distribution
-    phase.</para></listitem>
-  </varlistentry>
-
-  <varlistentry>
-    <term><varname>postDist</varname></term>
-    <listitem><para>Hook executed at the end of the distribution
-    phase.</para></listitem>
-  </varlistentry>
-
-</variablelist>
-
-
-</section>
-
-
-</section>
-
-
-<section xml:id="ssec-stdenv-functions"><title>Shell functions</title>
-
-<para>The standard environment provides a number of useful
-functions.</para>
-
-<variablelist>
-
-
-  <varlistentry xml:id='fun-makeWrapper'>
-    <term><function>makeWrapper</function>
-    <replaceable>executable</replaceable>
-    <replaceable>wrapperfile</replaceable>
-    <replaceable>args</replaceable></term>
-    <listitem><para>Constructs a wrapper for a program with various
-    possible arguments. For example:
-
-=======
    </varlistentry>
   </variablelist>
  </section>
@@ -1744,6 +1164,14 @@
      </listitem>
     </varlistentry>
     <varlistentry>
+      <term><varname>checkInputs</varname>
+      </term>
+      <listitem><para>
+        A list of dependencies used by the phase. This gets included in
+        <varname>buildInputs</varname> when <varname>doCheck</varname> is set.
+      </para></listitem>
+    </varlistentry>
+    <varlistentry>
      <term><varname>makeFlags</varname>
      </term>
      <listitem>
@@ -2227,6 +1655,15 @@
      </listitem>
     </varlistentry>
     <varlistentry>
+      <term><varname>installCheckInputs</varname>
+      </term>
+      <listitem><para>
+        A list of dependencies used by the phase. This gets included in
+        <varname>buildInputs</varname> when <varname>doInstallCheck</varname>
+        is set.
+      </para></listitem>
+    </varlistentry>
+    <varlistentry>
      <term><varname>preInstallCheck</varname>
      </term>
      <listitem>
@@ -2335,7 +1772,6 @@
      <para>
       Constructs a wrapper for a program with various possible arguments. For
       example:
->>>>>>> b45ef79b
 <programlisting>
 # adds `FOOBAR=baz` to `$out/bin/foo`’s environment
 makeWrapper $out/bin/foo $wrapperfile --set FOOBAR baz
