--- conflicted
+++ resolved
@@ -13,11 +13,8 @@
   adev = "Adrien Devresse <adev@adev.name>";
   aespinosa = "Allan Espinosa <allan.espinosa@outlook.com>";
   aflatter = "Alexander Flatter <flatter@fastmail.fm>";
-<<<<<<< HEAD
   aforemny = "Alexander Foremny <alexanderforemny@googlemail.com>";
-=======
   afranchuk = "Alex Franchuk <alex.franchuk@gmail.com>";
->>>>>>> 69d8cb4a
   aherrmann = "Andreas Herrmann <andreash87@gmx.ch>";
   ak = "Alexander Kjeldaas <ak@formalprivacy.com>";
   akaWolf = "Artjom Vejsel <akawolf0@gmail.com>";
