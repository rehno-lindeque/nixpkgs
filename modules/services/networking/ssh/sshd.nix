--- conflicted
+++ resolved
@@ -322,7 +322,6 @@
 
         script = mkAuthkeyScript;
 
-<<<<<<< HEAD
         serviceConfig =
           ''
             Type=oneshot
@@ -335,18 +334,11 @@
 
         wantedBy = [ "multi-user.target" ];
         after = [ "set-ssh-keys.service" ];
-=======
-        environment = {
-          LD_LIBRARY_PATH = nssModulesPath;
-          # Duplicated from bashrc. OpenSSH needs a patch for this.
-          LOCALE_ARCHIVE = "/run/current-system/sw/lib/locale/locale-archive";
-        };
->>>>>>> 1d574894
 
         path = [ pkgs.openssh ];
         
         environment.LD_LIBRARY_PATH = nssModulesPath;
-        environment.LOCALE_ARCHIVE = "/var/run/current-system/sw/lib/locale/locale-archive";
+        environment.LOCALE_ARCHIVE = "/run/current-system/sw/lib/locale/locale-archive";
 
         preStart =
           ''
