--- conflicted
+++ resolved
@@ -970,10 +970,8 @@
    </listitem>
    <listitem>
     <para>
-<<<<<<< HEAD
      Nginx module <literal>nginxModules.fastcgi-cache-purge</literal> renamed to official name <literal>nginxModules.cache-purge</literal>.
      Nginx module <literal>nginxModules.ngx_aws_auth</literal> renamed to official name <literal>nginxModules.aws-auth</literal>.
-=======
       The packages <package>perl</package>, <package>rsync</package> and <package>strace</package> were removed from <option>systemPackages</option>. If you need them, install them again with <code><xref linkend="opt-environment.systemPackages"/> = with pkgs; [ perl rsync strace ];</code> in your <filename>configuration.nix</filename>.
     </para>
    </listitem>
@@ -982,7 +980,6 @@
       The <literal>undervolt</literal> option no longer needs to apply its
       settings every 30s. If they still become undone, open an issue and restore
       the previous behaviour using <literal>undervolt.useTimer</literal>.
->>>>>>> e207de63
     </para>
    </listitem>
   </itemizedlist>
