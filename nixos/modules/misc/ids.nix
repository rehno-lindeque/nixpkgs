--- conflicted
+++ resolved
@@ -134,11 +134,8 @@
       teamspeak = 124;
       influxdb = 125;
       nsd = 126;
-<<<<<<< HEAD
-      znc = 127;
-=======
       gitolite = 127;
->>>>>>> a391b55b
+      znc = 128;
 
       # When adding a uid, make sure it doesn't match an existing gid. And don't use uids above 399!
 
@@ -247,7 +244,7 @@
       teamspeak = 124;
       influxdb = 125;
       nsd = 126;
-      znc = 127;
+      znc = 128;
 
       # When adding a gid, make sure it doesn't match an existing uid. And don't use gids above 399!
 
