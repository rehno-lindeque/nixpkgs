--- conflicted
+++ resolved
@@ -6,30 +6,18 @@
 , curl, ffmpeg, gdk-pixbuf, libaio, libmtp, loudmouth, lzo, lz4, mysql57, pcre, snappy, taglib, taglib_extras
 }:
 
-<<<<<<< HEAD
-mkDerivation {
-  pname = "amarok";
-  version = "2.9.0-20190731";
-=======
 mkDerivation rec {
   pname = "amarok";
   version = "2.9.0-20190824";
->>>>>>> e7297363
 
   src = fetchgit {
     # master has the Qt5 version as of April 2018 but a formal release has not
     # yet been made so change this back to the proper upstream when such a
     # release is out
     url    = git://anongit.kde.org/amarok.git;
-<<<<<<< HEAD
-    # url = "mirror://kde/stable/${pname}/${version}/src/${name}.tar.CZ";
-    rev    = "783da6d8e93737f5e41a3bc017906dc1f94bb94f";
-    sha256 = "08bypxk5kaay98hbwz9pj3hwgiyk3qmn9qw99bnjkkkw9wzsxiy6";
-=======
     # url = "mirror://kde/stable/${pname}/${version}/src/${name}.tar.xz";
     rev    = "457fbda25a85a102bfda92aa7137e7ef5e4c8b00";
     sha256 = "1ig2mg8pqany6m2zplkrvldcv4ibxwsypnyv5igm7nz7ax82cd5j";
->>>>>>> e7297363
   };
 
   nativeBuildInputs = [ extra-cmake-modules kdoctools ];
