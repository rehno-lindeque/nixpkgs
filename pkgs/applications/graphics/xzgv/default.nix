{ stdenv, fetchurl, gtk2, libexif, pkgconfig, texinfo }:

stdenv.mkDerivation rec {
  name = "xzgv-${version}";
  version = "0.9.2";
  src = fetchurl {
    url = "mirror://sourceforge/xzgv/xzgv-${version}.tar.gz";
    sha256 = "17l1xr9v07ggwga3vn0z1i4lnwjrr20rr8z1kjbw71aaijxl18i5";
  };
<<<<<<< HEAD
  nativeBuildInputs = [ pkgconfig ];
  buildInputs = [ gtk2 texinfo ];
  patches = [ ./fix-linker-paths.patch ];
=======
  nativeBuildInputs = [ pkgconfig texinfo ];
  buildInputs = [ gtk2 libexif ];
>>>>>>> b14db2cd
  postPatch = ''
    substituteInPlace config.mk \
      --replace /usr/local $out
    substituteInPlace Makefile \
      --replace "all: src man" "all: src man info"
  '';
  preInstall = ''
    mkdir -p $out/share/{app-install/desktop,applications,info,pixmaps}
  '';
  meta = with stdenv.lib; {
    homepage = http://sourceforge.net/projects/xzgv/;
    description = "Picture viewer for X with a thumbnail-based selector";
    license = licenses.gpl2;
    maintainers = [ maintainers.womfoo ];
    platforms = platforms.linux;
  };
}<|MERGE_RESOLUTION|>--- conflicted
+++ resolved
@@ -7,14 +7,8 @@
     url = "mirror://sourceforge/xzgv/xzgv-${version}.tar.gz";
     sha256 = "17l1xr9v07ggwga3vn0z1i4lnwjrr20rr8z1kjbw71aaijxl18i5";
   };
-<<<<<<< HEAD
-  nativeBuildInputs = [ pkgconfig ];
-  buildInputs = [ gtk2 texinfo ];
-  patches = [ ./fix-linker-paths.patch ];
-=======
   nativeBuildInputs = [ pkgconfig texinfo ];
   buildInputs = [ gtk2 libexif ];
->>>>>>> b14db2cd
   postPatch = ''
     substituteInPlace config.mk \
       --replace /usr/local $out
