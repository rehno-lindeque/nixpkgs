--- conflicted
+++ resolved
@@ -9,20 +9,14 @@
     sha256 = "1xx62l5srfhh9cfi7n3pxj8hpcgr1rpa0hzfmbrqadzv09z36723";
   };
 
-<<<<<<< HEAD
   hardeningDisable = [ "format" ];
 
-  # 'cvs' is only for the autogen
-  buildInputs = [ pkgconfig gtk SDL fontconfig freetype imlib2 SDL_image mesa
-    libXmu freeglut python gettext quesoglc gd postgresql cmake qt4 SDL_ttf fribidi ];
-=======
   buildInputs = [ gtk SDL fontconfig freetype imlib2 SDL_image mesa
     libXmu freeglut python gettext quesoglc gd postgresql qt4 SDL_ttf fribidi ];
 
   nativeBuildInputs = [ pkgconfig cmake ];
 
   NIX_CFLAGS_COMPILE = [ "-I${SDL.dev}/include/SDL" ];
->>>>>>> df27c35e
 
   cmakeFlags = [ "-DSAMPLE_MAP=n" ];
 
