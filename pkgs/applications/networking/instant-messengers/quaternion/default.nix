--- conflicted
+++ resolved
@@ -3,11 +3,7 @@
 , libqmatrixclient_0_5 }:
 
 let
-<<<<<<< HEAD
-  generic = version: sha256: prefix: library: stdenv.mkDerivation rec {
-=======
   generic = version: sha256: prefix: library: mkDerivation rec {
->>>>>>> 8943fb5f
     pname = "quaternion";
     inherit version;
 
