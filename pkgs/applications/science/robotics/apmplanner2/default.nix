{ lib, mkDerivation, fetchFromGitHub, fetchpatch, qmake
, qtbase, qtscript, qtwebkit, qtserialport, qtsvg, qtdeclarative, qtquickcontrols2
, alsaLib, libsndfile, flite, openssl, udev, SDL2
}:

<<<<<<< HEAD
stdenv.mkDerivation rec {
  pname = "apmplanner2";
  # TODO revert Qt511 to Qt5 in pkgs/top-level/all-packages.nix on next release
=======
mkDerivation rec {
  pname = "apmplanner2";
>>>>>>> 8943fb5f
  version = "2.0.27-rc1";

  src = fetchFromGitHub {
    owner = "ArduPilot";
    repo = "apm_planner";
    rev = "${version}";
    sha256 = "1k0786mjzi49nb6yw4chh9l4dmkf9gybpxg9zqkr5yg019nyzcvd";
  };

  patches = [
    # can be dropped after 2.0.27-rc1
    (fetchpatch {
      url = "https://github.com/ArduPilot/apm_planner/commit/299ff23b5e9910de04edfc06b6893bb06b47a57b.patch";
      sha256 = "16rc81iwqp2i46g6bm9lbvcjfsk83999r9h8w1pz0mys7rsilvqy";
    })
  ];

  buildInputs = [
    alsaLib libsndfile flite openssl udev SDL2
    qtbase qtscript qtwebkit qtserialport qtsvg qtdeclarative qtquickcontrols2
  ];

  nativeBuildInputs = [ qmake ];

  qmakeFlags = [ "apm_planner.pro" ];

  # this ugly hack is necessary, as `bin/apmplanner2` needs the contents of `share/APMPlanner2` inside of `bin/`
  preFixup = ''
    ln --relative --symbolic $out/share/APMPlanner2/* $out/bin/
    substituteInPlace $out/share/applications/apmplanner2.desktop \
                      --replace /usr $out
  '';

  enableParallelBuilding = true;

  meta = {
    description = "Ground station software for autonomous vehicles";
    longDescription = ''
      A GUI ground control station for autonomous vehicles using the MAVLink protocol.
      Includes support for the APM and PX4 based controllers.
    '';
    homepage = http://ardupilot.org/planner2/;
    license = lib.licenses.gpl3;
    maintainers = with lib.maintainers; [ wucke13 ];
  };
}<|MERGE_RESOLUTION|>--- conflicted
+++ resolved
@@ -3,14 +3,8 @@
 , alsaLib, libsndfile, flite, openssl, udev, SDL2
 }:
 
-<<<<<<< HEAD
-stdenv.mkDerivation rec {
-  pname = "apmplanner2";
-  # TODO revert Qt511 to Qt5 in pkgs/top-level/all-packages.nix on next release
-=======
 mkDerivation rec {
   pname = "apmplanner2";
->>>>>>> 8943fb5f
   version = "2.0.27-rc1";
 
   src = fetchFromGitHub {
