# This function downloads and unpacks an archive file, such as a zip
# or tar file. This is primarily useful for dynamically generated
# archives, such as GitHub's /archive URLs, where the unpacked content
# of the zip file doesn't change, but the zip file itself may
# (e.g. due to minor changes in the compression algorithm, or changes
# in timestamps).

{ lib, fetchurl, unzip }:

{ # Optionally move the contents of the unpacked tree up one level.
  stripRoot ? true
, url
, ... } @ args:

<<<<<<< HEAD
fetchurl ({
=======
lib.overrideDerivation (fetchurl ({
>>>>>>> 9de96694
  name = args.name or (baseNameOf url);

  recursiveHash = true;

  downloadToTemp = true;

  postFetch =
    ''
      export PATH=${unzip}/bin:$PATH
      mkdir $out

      unpackDir="$TMPDIR/unpack"
      mkdir "$unpackDir"
      cd "$unpackDir"

      renamed="$TMPDIR/${baseNameOf url}"
      mv "$downloadedFile" "$renamed"
      unpackFile "$renamed"

      shopt -s dotglob
    ''
    + (if stripRoot then ''
      if [ $(ls "$unpackDir" | wc -l) != 1 ]; then
        echo "error: zip file must contain a single file or directory."
        exit 1
      fi
      fn=$(cd "$unpackDir" && echo *)
      if [ -f "$unpackDir/$fn" ]; then
        mv "$unpackDir/$fn" "$out"
      else
        mv "$unpackDir/$fn"/* "$out/"
      fi
    '' else ''
      mv "$unpackDir"/* "$out/"
    '');
} // removeAttrs args [ "stripRoot" ]))
# Hackety-hack: we actually need unzip hooks, too
(x: {nativeBuildInputs = x.nativeBuildInputs++ [unzip];})<|MERGE_RESOLUTION|>--- conflicted
+++ resolved
@@ -12,11 +12,7 @@
 , url
 , ... } @ args:
 
-<<<<<<< HEAD
-fetchurl ({
-=======
 lib.overrideDerivation (fetchurl ({
->>>>>>> 9de96694
   name = args.name or (baseNameOf url);
 
   recursiveHash = true;
