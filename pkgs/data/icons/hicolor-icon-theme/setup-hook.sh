# shellcheck shell=bash

# Populate XDG_ICON_DIRS
hicolorIconThemeHook() {

    # where to find icon themes
    if [ -d "$1/share/icons" ]; then
      addToSearchPath XDG_ICON_DIRS "$1/share"
    fi
}

# I think this is meant to be a runtime dep
<<<<<<< HEAD
addEnvHooks "${hostOffset:?}" hicolorIconThemeHook


# Make symbolic links of parent icon themes that are inherited in the
# icon themes installed by the package.
symlinkParentIconThemes() {
    if [ -e $out/share/icons ]; then
        echo Symlinking parent icon themes...
        local theme
        local theme_name
        local inheritance
        local parent
        local parent_theme
        local dir
        local parent_path
        for theme in $out/share/icons/*/index.theme; do
            theme_name="${theme%/*}"
            theme_name="${theme_name##*/}"
            echo "  theme: $theme_name"
            inheritance=$(sed -rne 's,^Inherits=(.*)$,\1,p' $theme)
            IFS=',' read -ra parent_themes <<< "$inheritance"
            for parent_theme in "${parent_themes[@]}"; do
                parent_path=""
                if [ -e "$out/share/icons/$parent_theme" ]; then
                    parent_path="$(realpath $out/share/icons/$parent_theme)"
                else
                    IFS=':' read -ra dirs <<< $XDG_ICON_DIRS
                    for parent_dir in  "${dirs[@]}"; do
                        if [ -e "$parent_dir/icons/$parent_theme/index.theme" ]; then
                            parent_path=$(realpath "$parent_dir/icons/$parent_theme")
                            ln -s "$parent_path" "$out/share/icons/"
                            break
                        fi
                    done
                fi
                echo "    parent: $parent_theme	-> $parent_path"
            done
        done
    fi
}

preFixupHooks+=(symlinkParentIconThemes)
=======
addEnvHooks "${targetOffset:?}" hicolorIconThemeHook
>>>>>>> cf1a6836
<|MERGE_RESOLUTION|>--- conflicted
+++ resolved
@@ -10,9 +10,7 @@
 }
 
 # I think this is meant to be a runtime dep
-<<<<<<< HEAD
-addEnvHooks "${hostOffset:?}" hicolorIconThemeHook
-
+addEnvHooks "${targetOffset:?}" hicolorIconThemeHook
 
 # Make symbolic links of parent icon themes that are inherited in the
 # icon themes installed by the package.
@@ -52,7 +50,4 @@
     fi
 }
 
-preFixupHooks+=(symlinkParentIconThemes)
-=======
-addEnvHooks "${targetOffset:?}" hicolorIconThemeHook
->>>>>>> cf1a6836
+preFixupHooks+=(symlinkParentIconThemes)