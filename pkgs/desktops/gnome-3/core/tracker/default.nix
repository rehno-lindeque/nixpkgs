--- conflicted
+++ resolved
@@ -4,19 +4,11 @@
 
 stdenv.mkDerivation rec {
   name = "tracker-${version}";
-<<<<<<< HEAD
-  version = "2.0.2";
-
-  src = fetchurl {
-    url = "mirror://gnome/sources/tracker/${gnome3.versionBranch version}/${name}.tar.xz";
-    sha256 = "ece71a56c29151a76fc1b6e43c15dd1b657b37162dc948fa2487faf5ddb47fda";
-=======
   version = "2.0.3";
 
   src = fetchurl {
     url = "mirror://gnome/sources/tracker/${gnome3.versionBranch version}/${name}.tar.xz";
     sha256 = "1005w90vhk1cl8g6kxpy2vdzbskw2jskfjcl42lngv18q5sb4bss";
->>>>>>> da86dadb
   };
 
   passthru = {
