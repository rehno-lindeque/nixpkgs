{ stdenv, targetPackages, fetchurl, noSysDirs
, langC ? true, langCC ? true, langFortran ? false
, langObjC ? targetPlatform.isDarwin
, langObjCpp ? targetPlatform.isDarwin
, langJava ? false
, langAda ? false
, langVhdl ? false
, langGo ? false
, profiledCompiler ? false
, staticCompiler ? false
, enableShared ? true
, texinfo ? null
, perl ? null # optional, for texi2pod (then pod2man); required for Java
, gmp, mpfr, libmpc, gettext, which
, libelf                      # optional, for link-time optimizations (LTO)
, isl ? null # optional, for the Graphite optimization framework.
, zlib ? null, boehmgc ? null
, zip ? null, unzip ? null, pkgconfig ? null
, gtk2 ? null, libart_lgpl ? null
, libX11 ? null, libXt ? null, libSM ? null, libICE ? null, libXtst ? null
, libXrender ? null, xproto ? null, renderproto ? null, xextproto ? null
, libXrandr ? null, libXi ? null, inputproto ? null, randrproto ? null
, x11Support ? langJava
, gnatboot ? null
, enableMultilib ? false
, enablePlugin ? hostPlatform == buildPlatform # Whether to support user-supplied plug-ins
, name ? "gcc"
, libcCross ? null
, crossStageStatic ? false
, gnat ? null
, libpthread ? null, libpthreadCross ? null  # required for GNU/Hurd
, stripped ? true
, gnused ? null
, cloog # unused; just for compat with gcc4, as we override the parameter on some places
, darwin ? null
, buildPlatform, hostPlatform, targetPlatform
, buildPackages
}:

assert langJava     -> zip != null && unzip != null
                       && zlib != null && boehmgc != null
                       && perl != null;  # for `--enable-java-home'
assert langAda      -> gnatboot != null;
assert langVhdl     -> gnat != null;

# LTO needs libelf and zlib.
assert libelf != null -> zlib != null;

# Make sure we get GNU sed.
assert hostPlatform.isDarwin -> gnused != null;

# Need c++filt on darwin
assert hostPlatform.isDarwin -> targetPackages.stdenv.cc.bintools or null != null;

# The go frontend is written in c++
assert langGo -> langCC;

with stdenv.lib;
with builtins;

let version = "5.5.0";
    sha256 = "11zd1hgzkli3b2v70qsm2hyqppngd4616qc96lmm9zl2kl9yl32k";

    # Whether building a cross-compiler for GNU/Hurd.
    crossGNU = targetPlatform != hostPlatform && targetPlatform.config == "i586-pc-gnu";

    enableParallelBuilding = true;

    patches =
      [ ../use-source-date-epoch.patch ]
      ++ optional (targetPlatform != hostPlatform) ../libstdc++-target.patch
      ++ optional noSysDirs ../no-sys-dirs.patch
      # The GNAT Makefiles did not pay attention to CFLAGS_FOR_TARGET for its
      # target libraries and tools.
      ++ optional langAda ../gnat-cflags.patch
      ++ optional langFortran ../gfortran-driving.patch

      # This could be applied unconditionally but I don't want to cause a full
      # Linux rebuild.
      ++ optional stdenv.cc.isClang ./libcxx38-and-above.patch;

    javaEcj = fetchurl {
      # The `$(top_srcdir)/ecj.jar' file is automatically picked up at
      # `configure' time.

      # XXX: Eventually we might want to take it from upstream.
      url = "ftp://sourceware.org/pub/java/ecj-4.3.jar";
      sha256 = "0jz7hvc0s6iydmhgh5h2m15yza7p2rlss2vkif30vm9y77m97qcx";
    };

    # Antlr (optional) allows the Java `gjdoc' tool to be built.  We want a
    # binary distribution here to allow the whole chain to be bootstrapped.
    javaAntlr = fetchurl {
      url = http://www.antlr.org/download/antlr-4.4-complete.jar;
      sha256 = "02lda2imivsvsis8rnzmbrbp8rh1kb8vmq4i67pqhkwz7lf8y6dz";
    };

    xlibs = [
      libX11 libXt libSM libICE libXtst libXrender libXrandr libXi
      xproto renderproto xextproto inputproto randrproto
    ];

    javaAwtGtk = langJava && x11Support;

    /* Platform flags */
    platformFlags = let
        gccArch = targetPlatform.platform.gcc.arch or null;
        gccCpu = targetPlatform.platform.gcc.cpu or null;
        gccAbi = targetPlatform.platform.gcc.abi or null;
        gccFpu = targetPlatform.platform.gcc.fpu or null;
        gccFloat = targetPlatform.platform.gcc.float or null;
        gccMode = targetPlatform.platform.gcc.mode or null;
      in
        optional (gccArch != null) "--with-arch=${gccArch}" ++
        optional (gccCpu != null) "--with-cpu=${gccCpu}" ++
        optional (gccAbi != null) "--with-abi=${gccAbi}" ++
        optional (gccFpu != null) "--with-fpu=${gccFpu}" ++
        optional (gccFloat != null) "--with-float=${gccFloat}" ++
        optional (gccMode != null) "--with-mode=${gccMode}";

    /* Cross-gcc settings (build == host != target) */
    crossMingw = targetPlatform != hostPlatform && targetPlatform.libc == "msvcrt";
    crossDarwin = targetPlatform != hostPlatform && targetPlatform.libc == "libSystem";
    crossConfigureFlags =
      # Ensure that -print-prog-name is able to find the correct programs.
      [ "--with-as=${targetPackages.stdenv.cc.bintools}/bin/${targetPlatform.config}-as"
        "--with-ld=${targetPackages.stdenv.cc.bintools}/bin/${targetPlatform.config}-ld" ] ++
      (if crossMingw && crossStageStatic then [
        "--with-headers=${libcCross}/include"
        "--with-gcc"
        "--with-gnu-as"
        "--with-gnu-ld"
        "--with-gnu-ld"
        "--disable-shared"
        "--disable-nls"
        "--disable-debug"
        "--enable-sjlj-exceptions"
        "--enable-threads=win32"
        "--disable-win32-registry"
      ] else if crossStageStatic then [
        "--disable-libssp"
        "--disable-nls"
        "--without-headers"
        "--disable-threads"
        "--disable-libgomp"
        "--disable-libquadmath"
        "--disable-shared"
        "--disable-libatomic"  # libatomic requires libc
        "--disable-decimal-float" # libdecnumber requires libc
      ] else [
        (if crossDarwin then "--with-sysroot=${getLib libcCross}/share/sysroot"
         else                "--with-headers=${getDev libcCross}/include")
        "--enable-__cxa_atexit"
        "--enable-long-long"
      ] ++
        (if crossMingw then [
          "--enable-threads=win32"
          "--enable-sjlj-exceptions"
          "--enable-hash-synchronization"
          "--disable-libssp"
          "--disable-nls"
          "--with-dwarf2"
          # I think noone uses shared gcc libs in mingw, so we better do the same.
          # In any case, mingw32 g++ linking is broken by default with shared libs,
          # unless adding "-lsupc++" to any linking command. I don't know why.
          "--disable-shared"
          # To keep ABI compatibility with upstream mingw-w64
          "--enable-fully-dynamic-string"
        ] else
          optionals (targetPlatform.libc == "uclibc") [
            # libsanitizer requires netrom/netrom.h which is not
            # available in uclibc.
            "--disable-libsanitizer"
            # In uclibc cases, libgomp needs an additional '-ldl'
            # and as I don't know how to pass it, I disable libgomp.
            "--disable-libgomp"
          ] ++ [
          "--enable-threads=posix"
          "--enable-nls"
          "--disable-decimal-float" # No final libdecnumber (it may work only in 386)
        ]));
    stageNameAddon = if crossStageStatic then "-stage-static" else "-stage-final";
    crossNameAddon = if targetPlatform != hostPlatform then "-${targetPlatform.config}" + stageNameAddon else "";

    bootstrap = targetPlatform == hostPlatform;

in

# We need all these X libraries when building AWT with GTK+.
assert x11Support -> (filter (x: x == null) ([ gtk2 libart_lgpl ] ++ xlibs)) == [];

stdenv.mkDerivation ({
  name = "${name}${if stripped then "" else "-debug"}-${version}" + crossNameAddon;

  builder = ../builder.sh;

  src = fetchurl {
    url = "mirror://gnu/gcc/gcc-${version}/gcc-${version}.tar.xz";
    inherit sha256;
  };

  inherit patches;

  outputs = [ "out" "lib" "man" "info" ];
  setOutputFlags = false;
  NIX_NO_SELF_RPATH = true;

  libc_dev = stdenv.cc.libc_dev;

  hardeningDisable = [ "format" ];

  # This should kill all the stdinc frameworks that gcc and friends like to
  # insert into default search paths.
  prePatch = stdenv.lib.optionalString hostPlatform.isDarwin ''
    substituteInPlace gcc/config/darwin-c.c \
      --replace 'if (stdinc)' 'if (0)'

    substituteInPlace libgcc/config/t-slibgcc-darwin \
      --replace "-install_name @shlib_slibdir@/\$(SHLIB_INSTALL_NAME)" "-install_name $lib/lib/\$(SHLIB_INSTALL_NAME)"

    substituteInPlace libgfortran/configure \
      --replace "-install_name \\\$rpath/\\\$soname" "-install_name $lib/lib/\\\$soname"
  '';

  postPatch =
    if (hostPlatform.isHurd
        || (libcCross != null                  # e.g., building `gcc.crossDrv'
            && libcCross ? crossConfig
            && libcCross.crossConfig == "i586-pc-gnu")
        || (crossGNU && libcCross != null))
    then
      # On GNU/Hurd glibc refers to Hurd & Mach headers and libpthread is not
      # in glibc, so add the right `-I' flags to the default spec string.
      assert libcCross != null -> libpthreadCross != null;
      let
        libc = if libcCross != null then libcCross else stdenv.glibc;
        gnu_h = "gcc/config/gnu.h";
        extraCPPDeps =
             libc.propagatedBuildInputs
          ++ stdenv.lib.optional (libpthreadCross != null) libpthreadCross
          ++ stdenv.lib.optional (libpthread != null) libpthread;
        extraCPPSpec =
          concatStrings (intersperse " "
                          (map (x: "-I${x.dev or x}/include") extraCPPDeps));
        extraLibSpec =
          if libpthreadCross != null
          then "-L${libpthreadCross}/lib ${libpthreadCross.TARGET_LDFLAGS}"
          else "-L${libpthread}/lib";
      in
        '' echo "augmenting \`CPP_SPEC' in \`${gnu_h}' with \`${extraCPPSpec}'..."
           sed -i "${gnu_h}" \
               -es'|CPP_SPEC *"\(.*\)$|CPP_SPEC "${extraCPPSpec} \1|g'

           echo "augmenting \`LIB_SPEC' in \`${gnu_h}' with \`${extraLibSpec}'..."
           sed -i "${gnu_h}" \
               -es'|LIB_SPEC *"\(.*\)$|LIB_SPEC "${extraLibSpec} \1|g'

           echo "setting \`NATIVE_SYSTEM_HEADER_DIR' and \`STANDARD_INCLUDE_DIR' to \`${libc.dev}/include'..."
           sed -i "${gnu_h}" \
               -es'|#define STANDARD_INCLUDE_DIR.*$|#define STANDARD_INCLUDE_DIR "${libc.dev}/include"|g'
        ''
    else if targetPlatform != hostPlatform || stdenv.cc.libc != null then
      # On NixOS, use the right path to the dynamic linker instead of
      # `/lib/ld*.so'.
      let
        libc = if libcCross != null then libcCross else stdenv.cc.libc;
      in
        '' echo "fixing the \`GLIBC_DYNAMIC_LINKER' and \`UCLIBC_DYNAMIC_LINKER' macros..."
           for header in "gcc/config/"*-gnu.h "gcc/config/"*"/"*.h
           do
             grep -q LIBC_DYNAMIC_LINKER "$header" || continue
             echo "  fixing \`$header'..."
             sed -i "$header" \
                 -e 's|define[[:blank:]]*\([UCG]\+\)LIBC_DYNAMIC_LINKER\([0-9]*\)[[:blank:]]"\([^\"]\+\)"$|define \1LIBC_DYNAMIC_LINKER\2 "${libc.out}\3"|g'
           done
        ''
    else null;

  # TODO(@Ericson2314): Make passthru instead. Weird to avoid mass rebuild,
  crossStageStatic = targetPlatform == hostPlatform || crossStageStatic;
  inherit noSysDirs staticCompiler langJava
    libcCross crossMingw;

  nativeBuildInputs = [ texinfo which gettext ]
    ++ (optional (perl != null) perl)
    ++ (optional javaAwtGtk pkgconfig);

  buildInputs = [ gmp mpfr libmpc libelf ]
    ++ (optional (isl != null) isl)
    ++ (optional (zlib != null) zlib)
    ++ (optionals langJava [ boehmgc zip unzip ])
    ++ (optionals javaAwtGtk ([ gtk2 libart_lgpl ] ++ xlibs))
    ++ (optionals (targetPlatform != hostPlatform) [targetPackages.stdenv.cc.bintools])
    ++ (optionals (buildPlatform != hostPlatform) [buildPackages.stdenv.cc])
    ++ (optionals langAda [gnatboot])
    ++ (optionals langVhdl [gnat])

    # The builder relies on GNU sed (for instance, Darwin's `sed' fails with
    # "-i may not be used with stdin"), and `stdenvNative' doesn't provide it.
    ++ (optional hostPlatform.isDarwin gnused)
    ++ (optional hostPlatform.isDarwin targetPackages.stdenv.cc.bintools)
    ;

  NIX_LDFLAGS = stdenv.lib.optionalString  hostPlatform.isSunOS "-lm -ldl";

  preConfigure = stdenv.lib.optionalString (hostPlatform.isSunOS && hostPlatform.is64bit) ''
    export NIX_LDFLAGS=`echo $NIX_LDFLAGS | sed -e s~$prefix/lib~$prefix/lib/amd64~g`
    export LDFLAGS_FOR_TARGET="-Wl,-rpath,$prefix/lib/amd64 $LDFLAGS_FOR_TARGET"
    export CXXFLAGS_FOR_TARGET="-Wl,-rpath,$prefix/lib/amd64 $CXXFLAGS_FOR_TARGET"
    export CFLAGS_FOR_TARGET="-Wl,-rpath,$prefix/lib/amd64 $CFLAGS_FOR_TARGET"
  '';

  dontDisableStatic = true;

  # TODO(@Ericson2314): Always pass "--target" and always prefix.
  configurePlatforms =
    # TODO(@Ericson2314): Figure out what's going wrong with Arm
    if hostPlatform == targetPlatform && targetPlatform.isArm
    then []
    else [ "build" "host" ] ++ stdenv.lib.optional (targetPlatform != hostPlatform) "target";

  configureFlags =
    # Basic dependencies
    [
      "--with-gmp-include=${gmp.dev}/include"
      "--with-gmp-lib=${gmp.out}/lib"
      "--with-mpfr-include=${mpfr.dev}/include"
      "--with-mpfr-lib=${mpfr.out}/lib"
      "--with-mpc=${libmpc}"
    ] ++
    optional (libelf != null) "--with-libelf=${libelf}" ++
    optional (!(crossMingw && crossStageStatic))
      "--with-native-system-header-dir=${getDev stdenv.cc.libc}/include" ++ 

    # Basic configuration
    [
      "--enable-lto"
      "--disable-libstdcxx-pch"
      "--without-included-gettext"
      "--with-system-zlib"
      "--enable-static"
      "--enable-languages=${
        concatStrings (intersperse ","
          (  optional langC        "c"
          ++ optional langCC       "c++"
          ++ optional langFortran  "fortran"
          ++ optional langJava     "java"
          ++ optional langAda      "ada"
          ++ optional langVhdl     "vhdl"
          ++ optional langGo       "go"
          ++ optional langObjC     "objc"
          ++ optional langObjCpp   "obj-c++"
          ++ optionals crossDarwin [ "objc" "obj-c++" ]
          )
        )
      }"
    ] ++

    (if enableMultilib
      then ["--enable-multilib" "--disable-libquadmath"]
      else ["--disable-multilib"]) ++
    optional (!enableShared) "--disable-shared" ++
    (if enablePlugin
      then ["--enable-plugin"]
      else ["--disable-plugin"]) ++

    # Optional features
    optional (isl != null) "--with-isl=${isl}" ++

    # Java options
    optionals langJava [
      "--with-ecj-jar=${javaEcj}"

      # Follow Sun's layout for the convenience of IcedTea/OpenJDK.  See
      # <http://mail.openjdk.java.net/pipermail/distro-pkg-dev/2010-April/008888.html>.
      "--enable-java-home"
      "--with-java-home=\${prefix}/lib/jvm/jre"
    ] ++
    optional javaAwtGtk "--enable-java-awt=gtk" ++
    optional (langJava && javaAntlr != null) "--with-antlr-jar=${javaAntlr}" ++

    # Ada
    optional langAda "--enable-libada" ++

    platformFlags ++
    optional (targetPlatform != hostPlatform) crossConfigureFlags ++
    optional (!bootstrap) "--disable-bootstrap" ++

    # Platform-specific flags
    optional (targetPlatform == hostPlatform && targetPlatform.isi686) "--with-arch=i686" ++
    optionals hostPlatform.isSunOS [
      "--enable-long-long" "--enable-libssp" "--enable-threads=posix" "--disable-nls" "--enable-__cxa_atexit"
      # On Illumos/Solaris GNU as is preferred
      "--with-gnu-as" "--without-gnu-ld"
    ]
  ;

  targetConfig = if targetPlatform != hostPlatform then targetPlatform.config else null;

  buildFlags = if bootstrap then
    (if profiledCompiler then "profiledbootstrap" else "bootstrap")
    else "";

  installTargets =
    if stripped
    then "install-strip"
    else "install";

  /* For cross-built gcc (build != host == target) */
  crossAttrs = {
    AR_FOR_BUILD = "ar";
    AS_FOR_BUILD = "as";
    LD_FOR_BUILD = "ld";
    NM_FOR_BUILD = "nm";
    OBJCOPY_FOR_BUILD = "objcopy";
    OBJDUMP_FOR_BUILD = "objdump";
    RANLIB_FOR_BUILD = "ranlib";
    SIZE_FOR_BUILD = "size";
    STRINGS_FOR_BUILD = "strings";
    STRIP_FOR_BUILD = "strip";
    CC_FOR_BUILD = "gcc";
    CXX_FOR_BUILD = "g++";

    AR = "${targetPlatform.config}-ar";
    AS = "${targetPlatform.config}-as";
    LD = "${targetPlatform.config}-ld";
    NM = "${targetPlatform.config}-nm";
    OBJCOPY = "${targetPlatform.config}-objcopy";
    OBJDUMP = "${targetPlatform.config}-objdump";
    RANLIB = "${targetPlatform.config}-ranlib";
    SIZE = "${targetPlatform.config}-size";
    STRINGS = "${targetPlatform.config}-strings";
    STRIP = "${targetPlatform.config}-strip";
    CC = "${targetPlatform.config}-gcc";
    CXX = "${targetPlatform.config}-g++";

    AR_FOR_TARGET = "${targetPlatform.config}-ar";
    AS_FOR_TARGET = "${targetPlatform.config}-as";
    LD_FOR_TARGET = "${targetPlatform.config}-ld";
    NM_FOR_TARGET = "${targetPlatform.config}-nm";
    OBJCOPY_FOR_TARGET = "${targetPlatform.config}-objcopy";
    OBJDUMP_FOR_TARGET = "${targetPlatform.config}-objdump";
    RANLIB_FOR_TARGET = "${targetPlatform.config}-ranlib";
    SIZE_FOR_TARGET = "${targetPlatform.config}-size";
    STRINGS_FOR_TARGET = "${targetPlatform.config}-strings";
    STRIP_FOR_TARGET = "${targetPlatform.config}-strip";
    CC_FOR_TARGET = "${targetPlatform.config}-gcc";
    CXX_FOR_TARGET = "${targetPlatform.config}-g++";
<<<<<<< HEAD

=======
    # If we are making a cross compiler, targetPlatform != hostPlatform
    NIX_CC_CROSS = optionalString (targetPlatform == hostPlatform) builtins.toString stdenv.cc;
>>>>>>> 43d5c5d6
    dontStrip = true;
    buildFlags = "";
  };

  NIX_BUILD_CC = buildPackages.stdenv.cc;

  # Needed for the cross compilation to work
  AR = "ar";
  LD = "ld";
  # http://gcc.gnu.org/install/specific.html#x86-64-x-solaris210
  CC = if stdenv.system == "x86_64-solaris" then "gcc -m64" else "gcc";

  # Setting $CPATH and $LIBRARY_PATH to make sure both `gcc' and `xgcc' find the
  # library headers and binaries, regarless of the language being compiled.
  #
  # Note: When building the Java AWT GTK+ peer, the build system doesn't honor
  # `--with-gmp' et al., e.g., when building
  # `libjava/classpath/native/jni/java-math/gnu_java_math_GMP.c', so we just add
  # them to $CPATH and $LIBRARY_PATH in this case.
  #
  # Likewise, the LTO code doesn't find zlib.
  #
  # Cross-compiling, we need gcc not to read ./specs in order to build the g++
  # compiler (after the specs for the cross-gcc are created). Having
  # LIBRARY_PATH= makes gcc read the specs from ., and the build breaks.

  CPATH = optionals (targetPlatform == hostPlatform) (makeSearchPathOutput "dev" "include" ([]
    ++ optional (zlib != null) zlib
    ++ optional langJava boehmgc
    ++ optionals javaAwtGtk xlibs
    ++ optionals javaAwtGtk [ gmp mpfr ]
    ++ optional (libpthread != null) libpthread
    ++ optional (libpthreadCross != null) libpthreadCross

    # On GNU/Hurd glibc refers to Mach & Hurd
    # headers.
    ++ optionals (libcCross != null && libcCross ? propagatedBuildInputs)
                 libcCross.propagatedBuildInputs
  ));

  LIBRARY_PATH = optionals (targetPlatform == hostPlatform) (makeLibraryPath ([]
    ++ optional (zlib != null) zlib
    ++ optional langJava boehmgc
    ++ optionals javaAwtGtk xlibs
    ++ optionals javaAwtGtk [ gmp mpfr ]
    ++ optional (libpthread != null) libpthread)
  );

  EXTRA_TARGET_FLAGS = optionals
    (targetPlatform != hostPlatform && libcCross != null)
    ([
      "-idirafter ${getDev libcCross}/include"
    ] ++ optionals (! crossStageStatic) [
      "-B${libcCross.out}/lib"
    ]);

  EXTRA_TARGET_LDFLAGS = optionals
    (targetPlatform != hostPlatform && libcCross != null)
    ([
      "-Wl,-L${libcCross.out}/lib"
    ] ++ (if crossStageStatic then [
        "-B${libcCross.out}/lib"
      ] else [
        "-Wl,-rpath,${libcCross.out}/lib"
        "-Wl,-rpath-link,${libcCross.out}/lib"
    ]) ++ optionals (libpthreadCross != null) [
      "-L${libpthreadCross}/lib"
      "-Wl,${libpthreadCross.TARGET_LDFLAGS}"
    ]);

  passthru =
    { inherit langC langCC langObjC langObjCpp langAda langFortran langVhdl langGo version; isGNU = true; };

  inherit enableParallelBuilding enableMultilib;

  inherit (stdenv) is64bit;

  meta = {
    homepage = http://gcc.gnu.org/;
    license = stdenv.lib.licenses.gpl3Plus;  # runtime support libraries are typically LGPLv3+
    description = "GNU Compiler Collection, version ${version}"
      + (if stripped then "" else " (with debugging info)");

    longDescription = ''
      The GNU Compiler Collection includes compiler front ends for C, C++,
      Objective-C, Fortran, OpenMP for C/C++/Fortran, Java, and Ada, as well
      as libraries for these languages (libstdc++, libgcj, libgomp,...).

      GCC development is a part of the GNU Project, aiming to improve the
      compiler used in the GNU system including the GNU/Linux variant.
    '';

    maintainers = with stdenv.lib.maintainers; [ viric peti ];

    # gnatboot is not available out of linux platforms, so we disable the darwin build
    # for the gnat (ada compiler).
    platforms =
      stdenv.lib.platforms.linux ++
      stdenv.lib.platforms.freebsd ++
      optionals (langAda == false) stdenv.lib.platforms.darwin;
  };
}

// optionalAttrs (targetPlatform != hostPlatform && targetPlatform.libc == "msvcrt" && crossStageStatic) {
  makeFlags = [ "all-gcc" "all-target-libgcc" ];
  installTargets = "install-gcc install-target-libgcc";
}

# Strip kills static libs of other archs (hence targetPlatform != hostPlatform)
// optionalAttrs (!stripped || targetPlatform != hostPlatform) { dontStrip = true; }

// optionalAttrs (enableMultilib) { dontMoveLib64 = true; }
)<|MERGE_RESOLUTION|>--- conflicted
+++ resolved
@@ -446,12 +446,7 @@
     STRIP_FOR_TARGET = "${targetPlatform.config}-strip";
     CC_FOR_TARGET = "${targetPlatform.config}-gcc";
     CXX_FOR_TARGET = "${targetPlatform.config}-g++";
-<<<<<<< HEAD
-
-=======
-    # If we are making a cross compiler, targetPlatform != hostPlatform
-    NIX_CC_CROSS = optionalString (targetPlatform == hostPlatform) builtins.toString stdenv.cc;
->>>>>>> 43d5c5d6
+
     dontStrip = true;
     buildFlags = "";
   };
