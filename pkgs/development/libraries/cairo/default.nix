{ postscriptSupport ? true
, pdfSupport ? true
, pngSupport ? true
<<<<<<< HEAD
, xcbSupport ? false
, glSupport ? false
, gobjectSupport ? true, glib
, stdenv, fetchurl, pkgconfig, x11, fontconfig, freetype, xlibs
, zlib, libpng, pixman, libxcb ? null, xcbutil ? null, mesa ? null
=======
, xcbSupport ? true # no longer experimental since 1.12
, gobjectSupport ? true, glib
, stdenv, fetchurl, pkgconfig, x11, fontconfig, freetype, xlibs
, expat
, zlib, libpng, pixman
>>>>>>> bcbf9472
, gettext, libiconvOrEmpty
}:

assert postscriptSupport -> zlib != null;
assert pngSupport -> libpng != null;
<<<<<<< HEAD
assert xcbSupport -> libxcb != null && xcbutil != null;
assert glSupport -> mesa != null;
=======
>>>>>>> bcbf9472

stdenv.mkDerivation rec {
  name = "cairo-1.12.14";

  src = fetchurl {
    url = "http://cairographics.org/releases/${name}.tar.xz";
    sha256 = "04xcykglff58ygs0dkrmmnqljmpjwp2qgwcz8sijqkdpz7ix3l4n";
  };

  buildInputs = with xlibs;
    [ pkgconfig x11 fontconfig libXrender expat ]
    ++ stdenv.lib.optionals xcbSupport [ libxcb xcbutil ]
    ++ stdenv.lib.optionals glSupport [ mesa ]

    # On non-GNU systems we need GNU Gettext for libintl.
    ++ stdenv.lib.optional (!stdenv.isLinux) gettext

    ++ libiconvOrEmpty;

  propagatedBuildInputs =
    [ freetype pixman ] ++
    stdenv.lib.optional gobjectSupport glib ++
    stdenv.lib.optional postscriptSupport zlib ++
    stdenv.lib.optional pngSupport libpng;

  configureFlags =
    [ "--enable-tee" ]
    ++ stdenv.lib.optional xcbSupport "--enable-xcb"
    ++ stdenv.lib.optional glSupport "--enable-gl"
    ++ stdenv.lib.optional pdfSupport "--enable-pdf";

  preConfigure =
  # On FreeBSD, `-ldl' doesn't exist.
    (stdenv.lib.optionalString stdenv.isFreeBSD
       '' for i in "util/"*"/Makefile.in" boilerplate/Makefile.in
          do
            cat "$i" | sed -es/-ldl//g > t
            mv t "$i"
          done
       '');

  enableParallelBuilding = true;

  # The default `--disable-gtk-doc' is ignored.
  postInstall = "rm -rf $out/share/gtk-doc";

  meta = {
    description = "A 2D graphics library with support for multiple output devices";

    longDescription = ''
      Cairo is a 2D graphics library with support for multiple output
      devices.  Currently supported output targets include the X
      Window System, Quartz, Win32, image buffers, PostScript, PDF,
      and SVG file output.  Experimental backends include OpenGL
      (through glitz), XCB, BeOS, OS/2, and DirectFB.

      Cairo is designed to produce consistent output on all output
      media while taking advantage of display hardware acceleration
      when available (e.g., through the X Render Extension).
    '';

    homepage = http://cairographics.org/;

    licenses = [ "LGPLv2+" "MPLv1" ];

    platforms = stdenv.lib.platforms.all;
  };
}<|MERGE_RESOLUTION|>--- conflicted
+++ resolved
@@ -1,29 +1,19 @@
 { postscriptSupport ? true
 , pdfSupport ? true
 , pngSupport ? true
-<<<<<<< HEAD
-, xcbSupport ? false
+, xcbSupport ? true # no longer experimental since 1.12
 , glSupport ? false
 , gobjectSupport ? true, glib
 , stdenv, fetchurl, pkgconfig, x11, fontconfig, freetype, xlibs
+, expat
 , zlib, libpng, pixman, libxcb ? null, xcbutil ? null, mesa ? null
-=======
-, xcbSupport ? true # no longer experimental since 1.12
-, gobjectSupport ? true, glib
-, stdenv, fetchurl, pkgconfig, x11, fontconfig, freetype, xlibs
-, expat
-, zlib, libpng, pixman
->>>>>>> bcbf9472
 , gettext, libiconvOrEmpty
 }:
 
 assert postscriptSupport -> zlib != null;
 assert pngSupport -> libpng != null;
-<<<<<<< HEAD
 assert xcbSupport -> libxcb != null && xcbutil != null;
 assert glSupport -> mesa != null;
-=======
->>>>>>> bcbf9472
 
 stdenv.mkDerivation rec {
   name = "cairo-1.12.14";
