--- conflicted
+++ resolved
@@ -1,10 +1,5 @@
-<<<<<<< HEAD
 { stdenv, fetchurl, pkgconfig, libGL, glib, gdk_pixbuf, xorg, libintlOrEmpty
-, pangoSupport ? true, pango, cairo, gobjectIntrospection, wayland
-=======
-{ stdenv, fetchurl, pkgconfig, mesa_noglu, glib, gdk_pixbuf, xorg, libintlOrEmpty
 , pangoSupport ? true, pango, cairo, gobjectIntrospection, wayland, gnome3
->>>>>>> 97693915
 , gstreamerSupport ? true, gst_all_1 }:
 
 let
