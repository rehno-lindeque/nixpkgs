{ stdenv, fetchurl

, # FreeType supports hinting using a TrueType bytecode interpreter,
  # as well as sub-pixel rendering.  These are patented by Apple and
  # Microsoft, respectively, so they are disabled by default.  This
  # option allows them to be enabled.  See
  # http://www.freetype.org/patents.html.
  useEncumberedCode ? false
}:

<<<<<<< HEAD
stdenv.mkDerivation (rec {
  name = "freetype-2.3.9";
=======
stdenv.mkDerivation rec {
  name = "freetype-2.3.11";
>>>>>>> 8b47086b
  
  src = fetchurl {
    url = "mirror://sourceforge/freetype/${name}.tar.bz2";
    sha256 = "1j9f3q7vkdhlcxmfhkkyvxmniih2gcsb428v73mfk88qc0g3n0wa";
  };

  configureFlags = "--disable-static";

  NIX_CFLAGS_COMPILE = stdenv.lib.optionalString useEncumberedCode
    "-DFT_CONFIG_OPTION_SUBPIXEL_RENDERING=1 -DTT_CONFIG_OPTION_BYTECODE_INTERPRETER=1";

  meta = {
    description = "A font rendering engine";
    homepage = http://www.freetype.org/;
    license = "GPLv2+"; # or the FreeType License (BSD + advertising clause)
  };
} //
# The asm for armel is written with the 'asm' keyword.
(if (stdenv.system == "armv5tel-linux") then 
    {CFLAGS = "-std=gnu99";} else {}))<|MERGE_RESOLUTION|>--- conflicted
+++ resolved
@@ -1,5 +1,4 @@
 { stdenv, fetchurl
-
 , # FreeType supports hinting using a TrueType bytecode interpreter,
   # as well as sub-pixel rendering.  These are patented by Apple and
   # Microsoft, respectively, so they are disabled by default.  This
@@ -8,13 +7,8 @@
   useEncumberedCode ? false
 }:
 
-<<<<<<< HEAD
 stdenv.mkDerivation (rec {
-  name = "freetype-2.3.9";
-=======
-stdenv.mkDerivation rec {
   name = "freetype-2.3.11";
->>>>>>> 8b47086b
   
   src = fetchurl {
     url = "mirror://sourceforge/freetype/${name}.tar.bz2";
