--- conflicted
+++ resolved
@@ -18,17 +18,8 @@
   ++ (with pythonPackages; [ python numpy wrapPython ])
   ++ (stdenv.lib.optionals netcdfSupport [ netcdf hdf5 curl ]);
 
-<<<<<<< HEAD
   hardeningDisable = [ "format" ];
 
-  patches = [
-    # This ensures that the python package is installed into gdal's prefix,
-    # rather than trying to install into python's prefix.
-    ./python.patch
-  ];
-
-=======
->>>>>>> 450c8667
   # Don't use optimization for gcc >= 4.3. That's said to be causing segfaults.
   # Unset CC and CXX as they confuse libtool.
   preConfigure = "export CFLAGS=-O0 CXXFLAGS=-O0; unset CC CXX";
