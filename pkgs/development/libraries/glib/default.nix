--- conflicted
+++ resolved
@@ -75,10 +75,7 @@
   # internal pcre would only add <200kB, but it's relatively common
   configureFlags = [ "--with-pcre=system" ]
     ++ optional stdenv.isDarwin "--disable-compile-warnings"
-<<<<<<< HEAD
-=======
     # glibc inclues GNU libiconv, but Darwin's iconv function is good enonugh.
->>>>>>> 82ebace5
     ++ optional (stdenv.hostPlatform.libc != "glibc" && !stdenv.hostPlatform.isDarwin)
       "--with-libiconv=gnu"
     ++ optional stdenv.isSunOS "--disable-dtrace"
