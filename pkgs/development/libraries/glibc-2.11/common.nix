/* Build configuration used to build glibc, Info files, and locale
   information.  */

cross :

{ name, fetchurl, stdenv, installLocales ? false
, gccCross ? null, kernelHeaders ? null
, machHeaders ? null, hurdHeaders ? null, mig ? null, fetchgit ? null
, profilingLibraries ? false, meta
, preConfigure ? "", ... }@args :

let
  rev = "df4c3faf0ccc848b5a8086c222bdb42679a9798f";
  version = if hurdHeaders != null then "0.0-pre" + rev else "2.11.1";
in

assert (cross != null) -> (gccCross != null);

assert (mig != null) -> (machHeaders != null);
assert (machHeaders != null) -> (hurdHeaders != null);
assert (hurdHeaders != null) -> (fetchgit != null);

stdenv.mkDerivation ({
  inherit kernelHeaders installLocales;

  # The host/target system.
  crossConfig = if (cross != null) then cross.config else null;

  inherit (stdenv) is64bit;

  patches =
    stdenv.lib.optional (fetchgit == null)
    /* Fix for NIXPKGS-79: when doing host name lookups, when
       nsswitch.conf contains a line like

         hosts: files mdns4_minimal [NOTFOUND=return] dns mdns4

       don't return an error when mdns4_minimal can't be found.  This
       is a bug in Glibc: when a service can't be found, NSS should
       continue to the next service unless "UNAVAIL=return" is set.
       ("NOTFOUND=return" refers to the service returning a NOTFOUND
       error, not the service itself not being found.)  The reason is
       that the "status" variable (while initialised to UNAVAIL) is
       outside of the loop that iterates over the services, the
       "files" service sets status to NOTFOUND.  So when the call to
       find "mdns4_minimal" fails, "status" will still be NOTFOUND,
       and it will return instead of continuing to "dns".  Thus, the
       line

         hosts: mdns4_minimal [NOTFOUND=return] dns mdns4

       does work because "status" will contain UNAVAIL after the
       failure to find mdns4_minimal. */
    ./nss-skip-unavail.patch

<<<<<<< HEAD
=======
    ++ [
    /* Make it possible to override the locale-archive in NixOS. */
    ./locale-override.patch

>>>>>>> e283f861
    /* Have rpcgen(1) look for cpp(1) in $PATH.  */
    ./rpcgen-path.patch

    /* Make sure `nscd' et al. are linked against `libssp'.  */
    ./stack-protector-link.patch
  ]

  ++ stdenv.lib.optional (fetchgit == null)
    /* MOD_NANO definition, for ntp (taken from glibc upstream) */
    ./mod_nano.patch;

  configureFlags = [
    "-C"
    "--enable-add-ons"
    "--localedir=/var/run/current-system/sw/lib/locale"
    (if kernelHeaders != null
     then "--with-headers=${kernelHeaders}/include"
     else "--without-headers")
    (if profilingLibraries
     then "--enable-profile"
     else "--disable-profile")
  ] ++ stdenv.lib.optionals (cross != null) [
    (if cross.withTLS then "--with-tls" else "--without-tls")
    (if cross.float == "soft" then "--without-fp" else "--with-fp")
    "--enable-kernel=2.6.0"
    "--with-__thread"
  ] ++ stdenv.lib.optionals (stdenv.system == "armv5tel-linux") [
    "--host=arm-linux-gnueabi"
    "--build=arm-linux-gnueabi"
    "--without-fp"
  ];

  buildInputs = stdenv.lib.optionals (cross != null) [ gccCross ]
    ++ stdenv.lib.optional (mig != null) mig;

  # Needed to install share/zoneinfo/zone.tab.  Set to impure /bin/sh to
  # prevent a retained dependency on the bootstrap tools in the stdenv-linux
  # bootstrap.
  BASH_SHELL = "/bin/sh";

  # Workaround for this bug:
  #   http://sourceware.org/bugzilla/show_bug.cgi?id=411
  # I.e. when gcc is compiled with --with-arch=i686, then the
  # preprocessor symbol `__i686' will be defined to `1'.  This causes
  # the symbol __i686.get_pc_thunk.dx to be mangled.
  NIX_CFLAGS_COMPILE = stdenv.lib.optionalString (stdenv.system == "i686-linux") "-U__i686";
}

// args //

{
  name = name + "-${version}" +
    stdenv.lib.optionalString (cross != null) "-${cross.config}";

  src =
    if hurdHeaders != null
    then fetchgit {
      # Shamefully the "official" glibc won't build on GNU, so use the one
      # maintained by the Hurd folks, `tschwinge/Roger_Whittaker' branch.
      # See <http://www.gnu.org/software/hurd/source_repositories/glibc.html>.
      url = "git://git.sv.gnu.org/hurd/glibc.git";
      sha256 = "f3590a54a9d897d121f91113949edbaaf3e30cdeacbb8d0a44de7b6564f6643e";
      inherit rev;
    }
    else fetchurl {
      url = "mirror://gnu/glibc/glibc-${version}.tar.bz2";
      sha256 = "18azb6518ryqhkfmddr25p0h1s2msrmx7dblij58sjlnzh61vq34";
    };

  srcPorts = fetchurl {
    url = "mirror://gnu/glibc/glibc-ports-2.11.tar.bz2";
    sha256 = "12b53f5k4gcr8rr1kg2ycf2701rygqsyf9r8gz4j3l9flaqi5liq";
  };

  # `fetchurl' is a function and thus should not be passed to the
  # `derivation' primitive.
  fetchurl = null;

  # Remove absolute paths from `configure' & co.; build out-of-tree.
  preConfigure = ''
    export PWD_P=$(type -tP pwd)
    for i in configure io/ftwtest-sh; do
        # Can't use substituteInPlace here because replace hasn't been
        # built yet in the bootstrap.
        sed -i "$i" -e "s^/bin/pwd^$PWD_P^g"
    done

    tar xvjf "$srcPorts"

    mkdir ../build
    cd ../build

    configureScript="../$sourceRoot/configure"

    ${preConfigure}
  '';

  meta = {
    homepage = http://www.gnu.org/software/libc/;
    description = "The GNU C Library";

    longDescription =
      '' Any Unix-like operating system needs a C library: the library which
         defines the "system calls" and other basic facilities such as
         open, malloc, printf, exit...

         The GNU C library is used as the C library in the GNU system and
         most systems with the Linux kernel.
      '';

    license = "LGPLv2+";

    maintainers = [ stdenv.lib.maintainers.ludo ];
    platforms = stdenv.lib.platforms.linux;
  } // meta;
}

//

(if hurdHeaders != null
 then {
   # Work around the fact that the configure snippet that looks for
   # <hurd/version.h> does not honor `--with-headers=$sysheaders' and that
   # glibc expects both Mach and Hurd headers to be in the same place.
   CPATH = "${hurdHeaders}/include:${machHeaders}/include";

   # `fetchgit' is a function and thus should not be passed to the
   # `derivation' primitive.
   fetchgit = null;
 }
 else { }))<|MERGE_RESOLUTION|>--- conflicted
+++ resolved
@@ -53,13 +53,6 @@
        failure to find mdns4_minimal. */
     ./nss-skip-unavail.patch
 
-<<<<<<< HEAD
-=======
-    ++ [
-    /* Make it possible to override the locale-archive in NixOS. */
-    ./locale-override.patch
-
->>>>>>> e283f861
     /* Have rpcgen(1) look for cpp(1) in $PATH.  */
     ./rpcgen-path.patch
 
