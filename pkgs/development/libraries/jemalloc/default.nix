{ stdenv, fetchurl, fetchpatch }:
import ./common.nix {
  inherit stdenv fetchurl;
  version = "5.0.1";
<<<<<<< HEAD

  src = fetchurl {
    url = "https://github.com/jemalloc/jemalloc/releases/download/${version}/${name}.tar.bz2";
    sha256 = "4814781d395b0ef093b21a08e8e6e0bd3dab8762f9935bbfb71679b0dea7c3e9";
  };

  # By default, jemalloc puts a je_ prefix onto all its symbols on OSX, which
  # then stops downstream builds (mariadb in particular) from detecting it. This
  # option should remove the prefix and give us a working jemalloc.
  configureFlags = stdenv.lib.optional stdenv.isDarwin "--with-jemalloc-prefix="
                   # jemalloc is unable to correctly detect transparent hugepage support on
                   # ARM (https://github.com/jemalloc/jemalloc/issues/526), and the default
                   # kernel ARMv6/7 kernel does not enable it, so we explicitly disable support
                   ++ stdenv.lib.optional stdenv.isAarch32 "--disable-thp";
  doCheck = true;

=======
  sha256 = "4814781d395b0ef093b21a08e8e6e0bd3dab8762f9935bbfb71679b0dea7c3e9";
>>>>>>> 948c8dc4
  patches = stdenv.lib.optional stdenv.isAarch64 (fetchpatch {
    url = "https://patch-diff.githubusercontent.com/raw/jemalloc/jemalloc/pull/1035.patch";
    sha256 = "02y0q3dp253bipxv4r954nqipbjbj92p6ww9bx5bk3d8pa81wkqq";
  });
}<|MERGE_RESOLUTION|>--- conflicted
+++ resolved
@@ -2,26 +2,7 @@
 import ./common.nix {
   inherit stdenv fetchurl;
   version = "5.0.1";
-<<<<<<< HEAD
-
-  src = fetchurl {
-    url = "https://github.com/jemalloc/jemalloc/releases/download/${version}/${name}.tar.bz2";
-    sha256 = "4814781d395b0ef093b21a08e8e6e0bd3dab8762f9935bbfb71679b0dea7c3e9";
-  };
-
-  # By default, jemalloc puts a je_ prefix onto all its symbols on OSX, which
-  # then stops downstream builds (mariadb in particular) from detecting it. This
-  # option should remove the prefix and give us a working jemalloc.
-  configureFlags = stdenv.lib.optional stdenv.isDarwin "--with-jemalloc-prefix="
-                   # jemalloc is unable to correctly detect transparent hugepage support on
-                   # ARM (https://github.com/jemalloc/jemalloc/issues/526), and the default
-                   # kernel ARMv6/7 kernel does not enable it, so we explicitly disable support
-                   ++ stdenv.lib.optional stdenv.isAarch32 "--disable-thp";
-  doCheck = true;
-
-=======
   sha256 = "4814781d395b0ef093b21a08e8e6e0bd3dab8762f9935bbfb71679b0dea7c3e9";
->>>>>>> 948c8dc4
   patches = stdenv.lib.optional stdenv.isAarch64 (fetchpatch {
     url = "https://patch-diff.githubusercontent.com/raw/jemalloc/jemalloc/pull/1035.patch";
     sha256 = "02y0q3dp253bipxv4r954nqipbjbj92p6ww9bx5bk3d8pa81wkqq";
