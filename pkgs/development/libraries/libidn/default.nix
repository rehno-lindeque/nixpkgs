--- conflicted
+++ resolved
@@ -10,12 +10,8 @@
 
   outputs = [ "bin" "dev" "out" "info" "devdoc" ];
 
-<<<<<<< HEAD
   # broken with gcc-7
-  #doCheck = (stdenv.buildPlatform == stdenv.hostPlatform) && !stdenv.isDarwin;
-=======
-  doCheck = !stdenv.isDarwin && !stdenv.hostPlatform.isMusl;
->>>>>>> 79e7f7af
+  #doCheck = !stdenv.isDarwin && !stdenv.hostPlatform.isMusl;
 
   hardeningDisable = [ "format" ];
 
