{ stdenv, fetchurl, zlib, apngSupport ? false }:

assert zlib != null;

let
  version = "1.6.3";
  sha256 = "0i8gz8mbkygc0ny7aa2i2wiavysxy6fdaphl52l49fb3hv9w1v65";
  patch_src = fetchurl {
    url = "mirror://sourceforge/libpng-apng/libpng-${version}-apng.patch.gz";
    sha256 = "0fjnb6cgbj2c7ggl0qzcnliml2ylrjxzigp89vw0hxq221k5mlsx";
  };
  whenPatched = stdenv.lib.optionalString apngSupport;

in stdenv.mkDerivation rec {
  name = "libpng" + whenPatched "-apng" + "-${version}";

  src = fetchurl {
    url = "mirror://sourceforge/libpng/libpng-${version}.tar.xz";
    inherit sha256;
  };

<<<<<<< HEAD
  outputs = [ "dev" "out" "man" ];

  preConfigure = "export bin=$dev";

  postPatch = stdenv.lib.optionalString apngSupport ''
    gunzip < ${patch_src} | patch -Np1
  '';
=======
  postPatch = whenPatched "gunzip < ${patch_src} | patch -Np1";
>>>>>>> aa8e8303

  propagatedBuildInputs = [ zlib ];

  doCheck = true;

  passthru = { inherit zlib; };

  meta = {
    description = "The official reference implementation for the PNG file format" + whenPatched " with animation patch";
    homepage = http://www.libpng.org/pub/png/libpng.html;
    license = "free-non-copyleft"; # http://www.libpng.org/pub/png/src/libpng-LICENSE.txt
    platforms = stdenv.lib.platforms.all;
  };
}<|MERGE_RESOLUTION|>--- conflicted
+++ resolved
@@ -19,17 +19,11 @@
     inherit sha256;
   };
 
-<<<<<<< HEAD
   outputs = [ "dev" "out" "man" ];
 
   preConfigure = "export bin=$dev";
 
-  postPatch = stdenv.lib.optionalString apngSupport ''
-    gunzip < ${patch_src} | patch -Np1
-  '';
-=======
   postPatch = whenPatched "gunzip < ${patch_src} | patch -Np1";
->>>>>>> aa8e8303
 
   propagatedBuildInputs = [ zlib ];
 
