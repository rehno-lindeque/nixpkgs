{ stdenv, fetchurl, pkgconfig, gtk, intltool, xorg }:

let
  ver_maj = "2.31";
  ver_min = "0";
in
stdenv.mkDerivation rec {
  name = "libwnck-${ver_maj}.${ver_min}";

  src = fetchurl {
    url = "mirror://gnome/sources/libwnck/${ver_maj}/${name}.tar.xz";
    sha256 = "17isfjvrzgj5znld2a7zsk9vd39q9wnsysnw5jr8iz410z935xw3";
  };

<<<<<<< HEAD
  buildInputs = [ pkgconfig libX11 gtk intltool ];

  configureFlags = [ "--disable-introspection" ]; # not needed anywhere AFAIK
=======
  buildInputs = [ pkgconfig gtk intltool xorg.libX11 xorg.libXres ];
  # ?another optional: startup-notification

  configureFlags = [ "--disable-introspection" ]; # not needed anywhere AFAIK

  meta = {
    description = "A library for creating task lists and pagers";
    license = stdenv.lib.licenses.lgpl21;
  };
>>>>>>> aa8e8303
}<|MERGE_RESOLUTION|>--- conflicted
+++ resolved
@@ -12,11 +12,6 @@
     sha256 = "17isfjvrzgj5znld2a7zsk9vd39q9wnsysnw5jr8iz410z935xw3";
   };
 
-<<<<<<< HEAD
-  buildInputs = [ pkgconfig libX11 gtk intltool ];
-
-  configureFlags = [ "--disable-introspection" ]; # not needed anywhere AFAIK
-=======
   buildInputs = [ pkgconfig gtk intltool xorg.libX11 xorg.libXres ];
   # ?another optional: startup-notification
 
@@ -26,5 +21,4 @@
     description = "A library for creating task lists and pagers";
     license = stdenv.lib.licenses.lgpl21;
   };
->>>>>>> aa8e8303
 }