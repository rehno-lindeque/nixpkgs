{ fetchurl, stdenv, gmpxx, perl, gnum4 }:

<<<<<<< HEAD
let version = "1.0"; in
=======
let version = "0.12.1"; in
>>>>>>> 3c472d53

stdenv.mkDerivation rec {
  name = "ppl-${version}";

  src = fetchurl {
    url = "http://bugseng.com/products/ppl/download/ftp/releases/${version}/ppl-${version}.tar.bz2";
<<<<<<< HEAD
    sha256 = "c169e962b8a0f7b7bcde5c5e0e2235248f1d78b155dfad684591d1a57e330b54";
=======
    sha256 = "165iy8bmkgszs0v8lkb1mzwp53x4vkcc7m1xdpv8w77qf93ya8j0";
>>>>>>> 3c472d53
  };

  nativeBuildInputs = [ perl gnum4 ];
  propagatedBuildInputs = [ gmpxx ];

  configureFlags = "--disable-watchdog";

  patches = [ ./upstream-based.patch ];

  # Beware!  It took ~6 hours to compile PPL and run its tests on a 1.2 GHz
  # x86_64 box.  Nevertheless, being a dependency of GCC, it probably ought
  # to be tested.
  doCheck = false;

  enableParallelBuilding = true;

  meta = {
    homepage = "http://www.cs.unipr.it/ppl/";
    description = "PPL: The Parma Polyhedra Library";
    license = "GPLv3+";

    longDescription = ''
      The Parma Polyhedra Library (PPL) provides numerical abstractions
      especially targeted at applications in the field of analysis and
      verification of complex systems.  These abstractions include convex
      polyhedra, defined as the intersection of a finite number of (open or
      closed) halfspaces, each described by a linear inequality (strict or
      non-strict) with rational coefficients; some special classes of
      polyhedra shapes that offer interesting complexity/precision tradeoffs;
      and grids which represent regularly spaced points that satisfy a set of
      linear congruence relations.  The library also supports finite
      powersets and products of (any kind of) polyhedra and grids and a mixed
      integer linear programming problem solver using an exact-arithmetic
      version of the simplex algorithm.
    '';

<<<<<<< HEAD
    homepage = http://bugseng.com/products/ppl/;

    license = "GPLv3+";

=======
>>>>>>> 3c472d53
    maintainers = [ stdenv.lib.maintainers.ludo ];
  };
}<|MERGE_RESOLUTION|>--- conflicted
+++ resolved
@@ -1,21 +1,13 @@
 { fetchurl, stdenv, gmpxx, perl, gnum4 }:
 
-<<<<<<< HEAD
 let version = "1.0"; in
-=======
-let version = "0.12.1"; in
->>>>>>> 3c472d53
 
 stdenv.mkDerivation rec {
   name = "ppl-${version}";
 
   src = fetchurl {
     url = "http://bugseng.com/products/ppl/download/ftp/releases/${version}/ppl-${version}.tar.bz2";
-<<<<<<< HEAD
-    sha256 = "c169e962b8a0f7b7bcde5c5e0e2235248f1d78b155dfad684591d1a57e330b54";
-=======
-    sha256 = "165iy8bmkgszs0v8lkb1mzwp53x4vkcc7m1xdpv8w77qf93ya8j0";
->>>>>>> 3c472d53
+    sha256 = "0m0b6dzablci8mlavpsmn5w1v3r46li0wpjwvsybgxx0p1ifjsf1";
   };
 
   nativeBuildInputs = [ perl gnum4 ];
@@ -33,9 +25,7 @@
   enableParallelBuilding = true;
 
   meta = {
-    homepage = "http://www.cs.unipr.it/ppl/";
     description = "PPL: The Parma Polyhedra Library";
-    license = "GPLv3+";
 
     longDescription = ''
       The Parma Polyhedra Library (PPL) provides numerical abstractions
@@ -52,13 +42,10 @@
       version of the simplex algorithm.
     '';
 
-<<<<<<< HEAD
     homepage = http://bugseng.com/products/ppl/;
 
     license = "GPLv3+";
 
-=======
->>>>>>> 3c472d53
     maintainers = [ stdenv.lib.maintainers.ludo ];
   };
 }