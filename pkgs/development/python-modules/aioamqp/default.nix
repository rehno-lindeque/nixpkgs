{ lib
, buildPythonPackage
, fetchFromGitHub
, pamqp
, pytest
, asynctest
, pyrabbit2
, isPy27
}:

buildPythonPackage rec {
  pname = "aioamqp";
  version = "0.14.0";
<<<<<<< HEAD
=======
  disabled = isPy27;
>>>>>>> 97da2d22

  src = fetchFromGitHub {
    owner = "Polyconseil";
    repo = pname;
    rev = "${pname}-${version}";
    sha256 = "1gpfsrc2vi6w33c9zsycd2qn589pr7a222rb41r85m915283zy48";
  };

<<<<<<< HEAD
  src = fetchPypi {
    inherit pname version;
    sha256 = "eef5c23a7fedee079d8326406f5c7a5725dfe36c359373da3499fffa16f79915";
  };
=======
  propagatedBuildInputs = [
    pamqp
  ];

  checkInputs = [
    pytest
    asynctest
    pyrabbit2
  ];
>>>>>>> 97da2d22

  # tests assume rabbitmq server running
  doCheck = false;

  meta = with lib; {
    homepage = https://github.com/polyconseil/aioamqp;
    description = "AMQP implementation using asyncio";
    license = licenses.bsd3;
    maintainers = [ maintainers.costrouc ];
  };
}<|MERGE_RESOLUTION|>--- conflicted
+++ resolved
@@ -11,10 +11,7 @@
 buildPythonPackage rec {
   pname = "aioamqp";
   version = "0.14.0";
-<<<<<<< HEAD
-=======
   disabled = isPy27;
->>>>>>> 97da2d22
 
   src = fetchFromGitHub {
     owner = "Polyconseil";
@@ -23,12 +20,6 @@
     sha256 = "1gpfsrc2vi6w33c9zsycd2qn589pr7a222rb41r85m915283zy48";
   };
 
-<<<<<<< HEAD
-  src = fetchPypi {
-    inherit pname version;
-    sha256 = "eef5c23a7fedee079d8326406f5c7a5725dfe36c359373da3499fffa16f79915";
-  };
-=======
   propagatedBuildInputs = [
     pamqp
   ];
@@ -38,7 +29,6 @@
     asynctest
     pyrabbit2
   ];
->>>>>>> 97da2d22
 
   # tests assume rabbitmq server running
   doCheck = false;
