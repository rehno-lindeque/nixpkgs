{ lib, buildPythonPackage, fetchPypi, aiohttp }:

buildPythonPackage rec {
  pname = "aiohue";
<<<<<<< HEAD
  version = "1.9.0";

  src = fetchPypi {
    inherit pname version;
    sha256 = "3b6cb87652cf1ffc904443b9c5514873c331e159953f2ebf77a051444b350594";
=======
  version = "1.9.1";

  src = fetchPypi {
    inherit pname version;
    sha256 = "3c23aed8e82f398b732279f5f7ee7ed00949ff2db7009f7a2dc705f7c2d16783";
>>>>>>> 0dbfd0e7
  };

  propagatedBuildInputs = [ aiohttp ];

  meta = with lib; {
    description = "asyncio package to talk to Philips Hue";
    homepage = https://github.com/balloob/aiohue;
    license = licenses.asl20;
  };
}<|MERGE_RESOLUTION|>--- conflicted
+++ resolved
@@ -2,19 +2,11 @@
 
 buildPythonPackage rec {
   pname = "aiohue";
-<<<<<<< HEAD
-  version = "1.9.0";
-
-  src = fetchPypi {
-    inherit pname version;
-    sha256 = "3b6cb87652cf1ffc904443b9c5514873c331e159953f2ebf77a051444b350594";
-=======
   version = "1.9.1";
 
   src = fetchPypi {
     inherit pname version;
     sha256 = "3c23aed8e82f398b732279f5f7ee7ed00949ff2db7009f7a2dc705f7c2d16783";
->>>>>>> 0dbfd0e7
   };
 
   propagatedBuildInputs = [ aiohttp ];
