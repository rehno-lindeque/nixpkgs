--- conflicted
+++ resolved
@@ -11,19 +11,11 @@
 
 buildPythonPackage rec {
   pname = "howdoi";
-<<<<<<< HEAD
   version = "2.0.5";
 
   src = fetchPypi {
     inherit pname version;
     sha256 = "8e4d048ae7ca6182d648f62a66d07360cca2504fe46649c32748b6ef2735f7f4";
-=======
-  version = "2.0.4";
-
-  src = fetchPypi {
-    inherit pname version;
-    sha256 = "0hq5biy0mpycbji2mikfbflw4r39prylr47iqhlz234kvwdy0jsg";
->>>>>>> 5f7aecdf
   };
 
   postPatch = ''
