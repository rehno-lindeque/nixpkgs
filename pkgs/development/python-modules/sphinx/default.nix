{ lib
, buildPythonPackage
, fetchPypi
, pytest
, simplejson
, mock
, glibcLocales
, html5lib
, pythonOlder
, enum34
, python
, docutils
, jinja2
, pygments
, alabaster
, Babel
, snowballstemmer
, six
, sqlalchemy
, whoosh
, imagesize
, requests
, sphinxcontrib-websupport
, typing
}:

buildPythonPackage rec {
  pname = "Sphinx";
<<<<<<< HEAD
  version = "1.7.7";
  src = fetchPypi {
    inherit pname version;
    sha256 = "71531900af3f68625a29c4e00381bee8f85255219a3d500a3e255076a45b735e";
=======
  version = "1.7.8";
  src = fetchPypi {
    inherit pname version;
    sha256 = "a07050845cc9a2f4026a6035cc8ed795a5ce7be6528bbc82032385c10807dfe7";
>>>>>>> 9a56eee0
  };
  LC_ALL = "en_US.UTF-8";

  checkInputs = [ pytest ];
  buildInputs = [ simplejson mock glibcLocales html5lib ] ++ lib.optional (pythonOlder "3.4") enum34;
  # Disable two tests that require network access.
  checkPhase = ''
    cd tests; ${python.interpreter} run.py --ignore py35 -k 'not test_defaults and not test_anchors_ignored'
  '';
  propagatedBuildInputs = [
    docutils
    jinja2
    pygments
    alabaster
    Babel
    snowballstemmer
    six
    sqlalchemy
    whoosh
    imagesize
    requests
    sphinxcontrib-websupport
  ] ++ lib.optional (pythonOlder "3.5") typing;

  # Lots of tests. Needs network as well at some point.
  doCheck = false;

  # https://github.com/NixOS/nixpkgs/issues/22501
  # Do not run `python sphinx-build arguments` but `sphinx-build arguments`.
  postPatch = ''
    substituteInPlace sphinx/make_mode.py --replace "sys.executable, " ""
  '';

  meta = {
    description = "A tool that makes it easy to create intelligent and beautiful documentation for Python projects";
    homepage = http://sphinx.pocoo.org/;
    license = lib.licenses.bsd3;
    maintainers = with lib.maintainers; [ nand0p ];
  };
}<|MERGE_RESOLUTION|>--- conflicted
+++ resolved
@@ -26,17 +26,10 @@
 
 buildPythonPackage rec {
   pname = "Sphinx";
-<<<<<<< HEAD
-  version = "1.7.7";
-  src = fetchPypi {
-    inherit pname version;
-    sha256 = "71531900af3f68625a29c4e00381bee8f85255219a3d500a3e255076a45b735e";
-=======
   version = "1.7.8";
   src = fetchPypi {
     inherit pname version;
     sha256 = "a07050845cc9a2f4026a6035cc8ed795a5ce7be6528bbc82032385c10807dfe7";
->>>>>>> 9a56eee0
   };
   LC_ALL = "en_US.UTF-8";
 
