--- conflicted
+++ resolved
@@ -15,19 +15,11 @@
 
 buildPythonPackage rec {
   pname = "uproot";
-<<<<<<< HEAD
-  version = "3.4.5";
-
-  src = fetchPypi {
-    inherit pname version;
-    sha256 = "46a99b590c062ad01f2721af04e6262986f0b53e51dfedf68bf4049bb015c12f";
-=======
   version = "3.4.6";
 
   src = fetchPypi {
     inherit pname version;
     sha256 = "1fafe476c26252e4dbd399456323778e76d23dc2f43cf6581a707d1647978610";
->>>>>>> 0dbfd0e7
   };
 
   buildInputs = [ pytestrunner ];
