--- conflicted
+++ resolved
@@ -46,23 +46,15 @@
       srcs.io_bazel_rules_sass
       srcs.platforms
       (if stdenv.hostPlatform.isDarwin
-<<<<<<< HEAD
-       then srcs."java_tools_javac11_darwin-v2.0.zip"
-       else srcs."java_tools_javac11_linux-v2.0.zip")
+       then srcs."java_tools_javac11_darwin-v4.0.zip"
+       else srcs."java_tools_javac11_linux-v4.0.zip")
       srcs."coverage_output_generator-v1.0.zip"
       srcs.build_bazel_rules_nodejs
-      srcs."android_tools_pkg-0.7.tar.gz"
-=======
-       then srcs.${"java_tools_javac11_darwin-v4.0.zip"}
-       else srcs.${"java_tools_javac11_linux-v4.0.zip"})
-      srcs.${"coverage_output_generator-v1.0.zip"}
-      srcs.build_bazel_rules_nodejs
-      srcs.${"android_tools_pkg-0.8.tar.gz"}
-      srcs.${"0.27.1.tar.gz"}
+      srcs."android_tools_pkg-0.8.tar.gz"
+      srcs."0.27.1.tar.gz"
       srcs.rules_pkg
       srcs.rules_cc
       srcs.rules_java
->>>>>>> 1d8a3973
       ]);
 
   distDir = runCommand "bazel-deps" {} ''
