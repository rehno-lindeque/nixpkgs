--- conflicted
+++ resolved
@@ -48,22 +48,13 @@
   CMAKE_PREFIX_PATH = stdenv.lib.concatStringsSep ":" buildInputs;
 
   configureFlags =
-    [
-      "--docdir=/share/doc/${name}"
+    [ "--docdir=/share/doc/${name}"
       "--mandir=/share/man"
-<<<<<<< HEAD
-      "--system-libs"
       "--no-system-jsoncpp"
-    ]
-    ++ optional useQt4 "--qt-gui";
-=======
-    ]
     ++ optional (!stdenv.isCygwin) "--system-libs"
-    ++ optional (jsoncpp == null) "--no-system-jsoncpp"
     ++ optional useQt4 "--qt-gui"
     ++ ["--"]
     ++ optional (!useNcurses) "-DBUILD_CursesDialog=OFF";
->>>>>>> 3aee39bb
 
   setupHook = ./setup-hook.sh;
 
