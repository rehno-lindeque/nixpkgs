--- conflicted
+++ resolved
@@ -64,22 +64,13 @@
 
     # https://sourceware.org/bugzilla/show_bug.cgi?id=22868
     ./gold-symbol-visibility.patch
-<<<<<<< HEAD
   ] ++ stdenv.lib.optional targetPlatform.isiOS ./support-ios.patch
     ++ stdenv.lib.optionals targetPlatform.isAarch64 [
-=======
-
-  ] ++ stdenv.lib.optionals targetPlatform.isAarch64 [
->>>>>>> 35130342
     # Version 2.30 introduced strict requirements on ELF relocations which cannot
     # be satisfied on aarch64 platform. Add backported fix from bugzilla.
     # https://sourceware.org/bugzilla/show_bug.cgi?id=22764
     ./relax-R_AARCH64_ABS32-R_AARCH64_ABS16-absolute.patch
-<<<<<<< HEAD
-  ];
-=======
   ] ++ stdenv.lib.optional targetPlatform.isiOS ./support-ios.patch;
->>>>>>> 35130342
 
   outputs = [ "out" "info" "man" ];
 
