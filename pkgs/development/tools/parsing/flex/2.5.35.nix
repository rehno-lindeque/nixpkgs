--- conflicted
+++ resolved
@@ -4,15 +4,8 @@
   name = "flex-2.5.35";
 
   src = fetchurl {
-<<<<<<< HEAD
-    # Deleted from original SourceForge and GitHub only provides generated file.
-    # Note: binary cache still seems to serve it, too.
-    url = "http://downloads.openwrt.org/sources/${name}.tar.bz2";
-    sha256 = "0ysff249mwhq0053bw3hxh58djc0gy7vjan2z1krrf9n5d5vvv0b";
-=======
     url = https://github.com/westes/flex/archive/flex-2-5-35.tar.gz;
     sha256 = "0wh06nix8bd4w1aq4k2fbbkdq5i30a9lxz3xczf3ff28yy0kfwzm";
->>>>>>> ba682312
   };
 
   nativeBuildInputs = [ flex bison texinfo help2man autoreconfHook ];
