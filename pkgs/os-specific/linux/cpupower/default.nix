--- conflicted
+++ resolved
@@ -15,22 +15,8 @@
     sed -i 's,/usr/bin/install,${buildPackages.coreutils}/bin/install,' Makefile
   '';
 
-<<<<<<< HEAD
   makeFlags = [ "CROSS=${stdenv.cc.targetPrefix}" ];
 
-  installPhase = ''
-    make \
-      bindir="$out/bin" \
-      sbindir="$out/sbin" \
-      mandir="$out/share/man" \
-      includedir="$out/include" \
-      libdir="$out/lib" \
-      localedir="$out/share/locale" \
-      docdir="$out/share/doc/cpupower" \
-      confdir="$out/etc" \
-      install install-man
-  '';
-=======
   installFlags = [
     "bindir=$(out)/bin"
     "sbindir=$(out)/sbin"
@@ -41,7 +27,6 @@
     "docdir=$(out)/share/doc/cpupower"
     "confdir=$(out)/etc"
   ];
->>>>>>> da82aff2
 
   enableParallelBuilding = true;
 
