--- conflicted
+++ resolved
@@ -1,19 +1,11 @@
 { stdenv, hostPlatform, fetchurl, perl, buildLinux, ... } @ args:
 
 import ./generic.nix (args // rec {
-<<<<<<< HEAD
-  version = "4.4.107";
-=======
   version = "4.4.108";
->>>>>>> 76c146c9
   extraMeta.branch = "4.4";
 
   src = fetchurl {
     url = "mirror://kernel/linux/kernel/v4.x/linux-${version}.tar.xz";
-<<<<<<< HEAD
-    sha256 = "05qsi0rhbacx317vq5ls0h2zhi6kiik073z6xlc4blq5icyc4pfj";
-=======
     sha256 = "06m5bcvz1s6c28j5629mxzhmka5f6gh46jqyxyqggsawcac1202s";
->>>>>>> 76c146c9
   };
 } // (args.argsOverride or {}))