--- conflicted
+++ resolved
@@ -9,13 +9,8 @@
     sha256 = "1n9lnf9gjs72kbj1g354v1xhi2j27aqaah15vykh7cnkq08i4arl";
   };
 
-<<<<<<< HEAD
-  patches = [ ./CVE-2014-2583.patch ];
-
   outputs = [ "out" "doc" "man" /* "modules" */ ];
 
-=======
->>>>>>> 33373d93
   nativeBuildInputs = [ flex ];
 
   buildInputs = [ cracklib ];
