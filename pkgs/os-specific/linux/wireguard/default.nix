{ stdenv, fetchurl, libmnl, libelf, kernel ? null }:

# module requires Linux >= 3.10 https://www.wireguard.io/install/#kernel-requirements
assert kernel != null -> stdenv.lib.versionAtLeast kernel.version "3.10";

let
  name = "wireguard-${version}";

  version = "0.0.20171221";

  src = fetchurl {
    url    = "https://git.zx2c4.com/WireGuard/snapshot/WireGuard-${version}.tar.xz";
    sha256 = "1vf5dbwc2lgcf28k1m919w94hil2gcl0l4h4da1sh6r7kdz6k5rb";
  };

  meta = with stdenv.lib; {
    homepage     = https://www.wireguard.com/;
    downloadPage = https://git.zx2c4.com/WireGuard/refs/;
    description  = "A prerelease of an experimental VPN tunnel which is not to be depended upon for security";
    maintainers  = with maintainers; [ ericsagnes mic92 zx2c4 ];
    license      = licenses.gpl2;
    platforms    = platforms.linux;
  };

  module = stdenv.mkDerivation {
    inherit src meta name;

    preConfigure = ''
      cd src
      sed -i '/depmod/,+1d' Makefile
    '';

    hardeningDisable = [ "pic" ];

    KERNELDIR = "${kernel.dev}/lib/modules/${kernel.modDirVersion}/build";
    INSTALL_MOD_PATH = "\${out}";

    NIX_CFLAGS = ["-Wno-error=cpp"];

<<<<<<< HEAD
    buildInputs = [ libelf ];
=======
    nativeBuildInputs = kernel.moduleBuildDependencies;
>>>>>>> 9d4de1ea

    buildPhase = "make module";
  };

  tools = stdenv.mkDerivation {
    inherit src meta name;

    preConfigure = "cd src";

    buildInputs = [ libmnl ];

    enableParallelBuilding = true;

    makeFlags = [
      "WITH_BASHCOMPLETION=yes"
      "WITH_WGQUICK=yes"
      "WITH_SYSTEMDUNITS=yes"
      "DESTDIR=$(out)"
      "PREFIX=/"
      "-C" "tools"
    ];

    buildPhase = "make tools";

    postInstall = ''
      substituteInPlace $out/lib/systemd/system/wg-quick@.service \
        --replace /usr/bin $out/bin
    '';
  };

in if kernel == null
   then tools
   else module<|MERGE_RESOLUTION|>--- conflicted
+++ resolved
@@ -1,4 +1,4 @@
-{ stdenv, fetchurl, libmnl, libelf, kernel ? null }:
+{ stdenv, fetchurl, libmnl, kernel ? null }:
 
 # module requires Linux >= 3.10 https://www.wireguard.io/install/#kernel-requirements
 assert kernel != null -> stdenv.lib.versionAtLeast kernel.version "3.10";
@@ -37,11 +37,7 @@
 
     NIX_CFLAGS = ["-Wno-error=cpp"];
 
-<<<<<<< HEAD
-    buildInputs = [ libelf ];
-=======
     nativeBuildInputs = kernel.moduleBuildDependencies;
->>>>>>> 9d4de1ea
 
     buildPhase = "make module";
   };
