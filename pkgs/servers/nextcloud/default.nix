{ stdenv, fetchurl }:

stdenv.mkDerivation rec {
<<<<<<< HEAD
  pname = "nextcloud";
  version = "16.0.3";

  src = fetchurl {
    url = "https://download.nextcloud.com/server/releases/${pname}-${version}.tar.bz2";
    sha256 = "1ww1517i05gaf71szx0qpdc87aczllcb39cvc8c26dm18z76hgx1";
=======
  name = "nextcloud-${version}";
  version = "16.0.4";

  src = fetchurl {
    url = "https://download.nextcloud.com/server/releases/${name}.tar.bz2";
    sha256 = "1l7ckzyqz7g4ny8s2q4xal72p57ldfjs947sk2ya2df93qjh0qz0";
>>>>>>> 8943fb5f
  };

  installPhase = ''
    mkdir -p $out/
    cp -R . $out/
  '';

  meta = {
    description = "Sharing solution for files, calendars, contacts and more";
    homepage = https://nextcloud.com;
    maintainers = with stdenv.lib.maintainers; [ schneefux bachp globin fpletz ];
    license = stdenv.lib.licenses.agpl3Plus;
    platforms = with stdenv.lib.platforms; unix;
  };
}<|MERGE_RESOLUTION|>--- conflicted
+++ resolved
@@ -1,21 +1,12 @@
 { stdenv, fetchurl }:
 
 stdenv.mkDerivation rec {
-<<<<<<< HEAD
   pname = "nextcloud";
-  version = "16.0.3";
+  version = "16.0.4";
 
   src = fetchurl {
     url = "https://download.nextcloud.com/server/releases/${pname}-${version}.tar.bz2";
-    sha256 = "1ww1517i05gaf71szx0qpdc87aczllcb39cvc8c26dm18z76hgx1";
-=======
-  name = "nextcloud-${version}";
-  version = "16.0.4";
-
-  src = fetchurl {
-    url = "https://download.nextcloud.com/server/releases/${name}.tar.bz2";
     sha256 = "1l7ckzyqz7g4ny8s2q4xal72p57ldfjs947sk2ya2df93qjh0qz0";
->>>>>>> 8943fb5f
   };
 
   installPhase = ''
