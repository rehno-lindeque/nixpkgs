--- conflicted
+++ resolved
@@ -362,12 +362,7 @@
         ++  [ /*propagated from .dev*/ linuxHeaders
             binutils gcc gcc.cc gcc.cc.lib gcc.expand-response-params
           ]
-<<<<<<< HEAD
-          ++ lib.optional (localSystem.libc == "musl") libiconv
           ++ lib.optionals (!localSystem.isx86)
-=======
-          ++ lib.optionals localSystem.isAarch64
->>>>>>> 640c9779
             [ prevStage.updateAutotoolsGnuConfigScriptsHook prevStage.gnu-config ];
 
       overrides = self: super: {
