{ fetchurl, stdenv, libpng }:

# debian splits this package into plotutils and libplot2c2

# gentoo passes X, this package contains fonts
# I'm only interested in making pstoedit convert to svg

stdenv.mkDerivation rec {
  name = "plotutils-2.6";

  src = fetchurl {
    url = "mirror://gnu/plotutils/${name}.tar.gz";
    sha256 = "1arkyizn5wbgvbh53aziv3s6lmd3wm9lqzkhxb3hijlp1y124hjg";
  };

  buildInputs = [ libpng ];

  # disable failing test on i686
<<<<<<< HEAD
=======
  # https://lists.gnu.org/archive/html/bug-plotutils/2016-04/msg00002.html
>>>>>>> df27c35e
  prePatch = stdenv.lib.optionalString stdenv.isi686 ''
    substituteInPlace test/Makefile.in --replace 'spline.test' ' '
  '';

  patches = map fetchurl (import ./debian-patches.nix);

  configureFlags = "--enable-libplotter"; # required for pstoedit

  hardeningDisable = [ "format" ];

  doCheck = true;

  meta = {
    description = "Powerful C/C++ library for exporting 2D vector graphics";

    longDescription =
      '' The GNU plotutils package contains software for both programmers and
         technical users.  Its centerpiece is libplot, a powerful C/C++
         function library for exporting 2-D vector graphics in many file
         formats, both vector and raster.  It can also do vector graphics
         animations.

         libplot is device-independent in the sense that its API (application
         programming interface) does not depend on the type of graphics file
         to be exported.

         Besides libplot, the package contains command-line programs for
         plotting scientific data.  Many of them use libplot to export
         graphics.
      '';

    homepage = http://www.gnu.org/software/plotutils/;

    license = stdenv.lib.licenses.gpl2Plus;
    maintainers = [ stdenv.lib.maintainers.marcweber ];
    platforms = stdenv.lib.platforms.gnu;
  };
}<|MERGE_RESOLUTION|>--- conflicted
+++ resolved
@@ -16,10 +16,7 @@
   buildInputs = [ libpng ];
 
   # disable failing test on i686
-<<<<<<< HEAD
-=======
   # https://lists.gnu.org/archive/html/bug-plotutils/2016-04/msg00002.html
->>>>>>> df27c35e
   prePatch = stdenv.lib.optionalString stdenv.isi686 ''
     substituteInPlace test/Makefile.in --replace 'spline.test' ' '
   '';
