--- conflicted
+++ resolved
@@ -4,13 +4,8 @@
   name = "wget-1.14";
 
   src = fetchurl {
-<<<<<<< HEAD
-    url = "mirror://gnu/wget/${name}.tar.gz";
-    sha256 = "0sf26vlklxx20fjnj30fx6rijpcyvdl6cjmh6m2bjnvn7a78k9pk";
-=======
     url = "mirror://gnu/wget/${name}.tar.xz";
     sha256 = "0yqllj3nv9p3vqbdm6j4nvpjcwf1y19rq8sd966nrbd2qvvxfq8p";
->>>>>>> 1a52c765
   };
 
   preConfigure = stdenv.lib.optionalString doCheck
