--- conflicted
+++ resolved
@@ -2,11 +2,7 @@
 
 buildGoPackage rec {
   name = "keybase-${version}";
-<<<<<<< HEAD
-  version = "1.0.42";
-=======
   version = "1.0.44";
->>>>>>> da86dadb
 
   goPackagePath = "github.com/keybase/client";
   subPackages = [ "go/keybase" ];
@@ -17,11 +13,7 @@
     owner  = "keybase";
     repo   = "client";
     rev    = "v${version}";
-<<<<<<< HEAD
-    sha256 = "0vjwyg542hiswcs89csh2vbkfyixlzk3zswjn7x7d1pifrckys0r";
-=======
     sha256 = "1np8fk15wwqkswzcyygga52r74dp101ny63i3m1wypgfky4hvsbb";
->>>>>>> da86dadb
   };
 
   buildFlags = [ "-tags production" ];
