--- conflicted
+++ resolved
@@ -3748,10 +3748,7 @@
 
   llvm = llvmPackages.llvm;
 
-<<<<<<< HEAD
   llvm_36 = llvmPackages_36.llvm;
-=======
->>>>>>> 8196130a
   llvm_35 = llvmPackages_35.llvm;
   llvm_34 = llvmPackages_34.llvm;
   llvm_33 = llvm_v ../development/compilers/llvm/3.3/llvm.nix;
