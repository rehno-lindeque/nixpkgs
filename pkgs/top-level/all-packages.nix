--- conflicted
+++ resolved
@@ -3654,21 +3654,16 @@
   };
   */
 
-<<<<<<< HEAD
+  acpi = import ../os-specific/linux/acpi {
+    inherit fetchurl stdenv;
+  };
+
+  acpitool = import ../os-specific/linux/acpitool {
+    inherit fetchurl stdenv;
+  };
+
   alsaFun = lib.sumArgs (selectVersion ../os-specific/linux/alsa "1.0.16") {
     inherit fetchurl stdenv ncurses gettext;
-=======
-  acpi = import ../os-specific/linux/acpi {
-    inherit fetchurl stdenv;
-  };
-
-  acpitool = import ../os-specific/linux/acpitool {
-    inherit fetchurl stdenv;
-  };
-
-  alsaLib = import ../os-specific/linux/alsa/library {
-    inherit fetchurl stdenv;
->>>>>>> e7f99973
   };
 
   alsa = alsaFun null;
@@ -4734,11 +4729,7 @@
   fbpanel = fbpanelFun null;
 
   fetchmail = import ../applications/misc/fetchmail {
-<<<<<<< HEAD
-    inherit stdenv fetchurl openssl python procmail;
-=======
     inherit stdenv fetchurl openssl;
->>>>>>> e7f99973
   };
 
   wireshark = import ../applications/networking/sniffers/wireshark {
@@ -4911,16 +4902,10 @@
 
   inkscape = import ../applications/graphics/inkscape {
     inherit fetchurl stdenv perl perlXMLParser pkgconfig zlib
-<<<<<<< HEAD
       popt libxml2 libxslt libpng boehmgc fontconfig
-      libsigcxx lcms boost gettext cairomm;
+      libsigcxx lcms boost gettext cairomm
+      python pyxml makeWrapper;
     inherit (gtkLibs) gtk glib glibmm gtkmm;
-=======
-      popt libxml2 libxslt libpng boehmgc fontconfig gtkmm
-      glibmm libsigcxx lcms boost gettext
-      python pyxml makeWrapper;
-    inherit (gtkLibs) gtk glib;
->>>>>>> e7f99973
     inherit (xlibs) libXft;
   };
 
