--- conflicted
+++ resolved
@@ -4484,7 +4484,7 @@
 
   heimdal = callPackage ../development/libraries/kerberos/heimdal.nix { };
 
-  harfbuzz = callPackage ../development/libraries/harfbuzz { 
+  harfbuzz = callPackage ../development/libraries/harfbuzz {
     icu = null;
     graphite2 = null;
   };
@@ -8689,14 +8689,7 @@
 
   stalonetray = callPackage ../applications/window-managers/stalonetray {};
 
-<<<<<<< HEAD
-  stumpwm = builderDefsPackage (import ../applications/window-managers/stumpwm) {
-    texinfo = texinfo4; # otherwise error: @itemx must follow @item
-    clisp = clisp_2_44_1;
-  };
-=======
   stumpwm = lispPackages.stumpwm;
->>>>>>> 06d6c3ed
 
   sublime = callPackage ../applications/editors/sublime { };
 
